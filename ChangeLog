To be released

	Version 1.13.4

	* Prevent endless loop on favicon discovery
	  (Lars Windolf)

	* Further favicon discovery improvements: now detects all types of
	  Apple Touch Icons, MS Tile Images and Safari Mask Icons
	  (Lars Windolf)

	* Add reader mode toggle in the item view
	  (Lars Windolf)

	* #876 Add reader mode preference
	  (Lars Windolf)

<<<<<<< HEAD
	* Implement support for subscribing to LD+Json metadata
	  listings e.g. concert or theater event listings
=======
	* Provide the default icon for feeds with no favicon as SVG
	  for nicer rendering in wide view. Drop some unused icons.
	  Replace tray icon with scalable version.
>>>>>>> 852bbac9
	  (Lars Windolf)


2020-10-09   Lars Windolf <lars.windolf@gmx.de>

	Version 1.13.3

	* #893: Update of bookmarking sites
	  (Mikel Olasagasti)

	* #888: Changes required for Flathub
	  (Mikel Olasagasti)

	* #882: Implement support for Webkits Intelligent Tracking Protection
	  (Leiaz)

	* #875: Add <Ctrl>-0 hotkey to reset zoom
	  (Leiaz)

	* #874: Add debug printing of SAX parser errors
	  (Leiaz)

	* #846: Remove deprecated usage of gdk_screen_*
	  (ghost)

	* #844: Update metainfo path (appdata target directory)
	  (Yuri Konotopov)

	* #776: CSS color update on theme change without restart
	  (sillyslux)

	* Fixes #883: Feed with comments: last comment replaces all content
	  (Leiaz)

	* Fixes #866: Bad encoding in doc/html/reference_de.html
	  (reported by Paul Gevers)

	* Fixes #865: Fixes view mode switch
	  (Leiaz)

	* Fixes #841: Now shows progress bar when loading websites
	  (Leiaz)

	* Fixes #828: Crashing with segfault after opening feed articles
	  (chronoscz)

	* Fixes XLST exception on mediarss feeds with description
	  (Lars Windolf)

	* Drop blogChannel namespace support
	  (Lars Windolf)

	* Support multi-feed discovery
	  (Lars Windolf)

	* Default to https:// instead of http:// when user doesn't
	  provide protocol on subscribing feed
	  (Lars Windolf)

	* Drop CDF channel legacy support
	  (Lars Windolf)

	* Drop Atom 0.2/0.3 (aka Pie) legacy support
	  (Lars Windolf)

	* #893: Added Persion default feed list
	  (Kevin Scruff)

	* #890: Update of Indionesian translation
	  (Samsul Ma'arif)

	* #890: Update of French translation
	  (Yannick A.)


2020-08-29   Lars Windolf <lars.windolf@gmx.de>

	Version 1.13.2

	* #846, #864, #735: Fix main menu/toolbar not being translated
	  (reported by nesfla, Qik000, SingleMalt2104)

	* #854: Adding new search folder options to match
	  subscription source ULR and parent folder name.
	  (suggested by muhlinux)

	* #851: Add accessibility check to code tests
	  (Lars Windolf)

	* #851: Fix accessibility annotations for several combo boxes.
	  (Lars Windolf)

	* #850: Fix embedded youtube video bug.
	  (reported by sblondon)

	* #765: Embed YouTube videos from MediaRSS feeds
	  (Mikel Olasagasti)

 	* #749: Add Readability.js library (Apache 2.0 licensed)
	  and auto-apply Readability.js to all headlines
	  (Lars Windolf)

	* Drop unused glade/google_source.ui
	  (Lars Windolf)

	* Drop support of combined view mode, this is necessary
	  to add rich content support which relies on DOM
	  transformation and Readability.js
	  (Lars Windolf)

	* Drop ns_photo support, as it is rarely used and
	  allows us to get rid of XSLT extra handling
	  (Lars Windolf)

	* #747: Font improvements
	  (Azhar Mithani)

	* #250 Update some dialog labels
	  (GreenLunar)

	* #803: Fix legacy links to mailing list and IRC in
	  documentation.
	  (reported by Bill Dietrich)

	* Updated German translation
	  (Lars Windolf)

	* #861: Updated Spanish translation
	  (vosian)


2020-06-11   Lars Windolf <lars.windolf@gmx.de>

	Version 1.13.1

	* Fixes #840: OPML source subfolders not working
	  (fixed by Tomáš Janoušek)

	* #837: Removing GTimeVal references
	  (Tom Perez)

	* #827: Respect global update refresh interval for TheOldReader
	  (Matthew Horan)

	* #826: Fix save/restore position issues with tray icon
	  (Matthew Horan)

	* #822: Improve performance of item list loading
	  (Rich Coe)

	* Fixes #821: Skip current item when finding next unread item
	  (Tom Perez)

	* #815: Add support for subscribing to HTML5 websites
	  without RSS/Atom feeds by extracting article
	  titles,links and descriptions
	  (Lars Windolf)

	* #816: Increase size of stored favicons to 128x128px
	  to improve icon quality in 3-pane wide view. Also add
	  favicon URL discovery tests.

	* Fixes #821: Skip current selected unread item on
	  'next unread item'
	  (Tom Perez)

	* #800: Expose remove-item action for plugins
	  (mozbugbox)

	* Fixes #799: plugins/headerbar.py translations not active
	  (reported by Paul Gevers)

	* Fixes #783: Update IS_STATE when update item in itemlistview
	  (mozbugbox)

	* #752: Trayicon plugin has now a configuration option
	  to change the behaviour when closing Liferea.
	  (BurnhamG)

	* Fixes #693: Add trayicon plugin option to disable minimizing to tray
	  (BurnhamG)


2020-03-04   Lars Windolf <lars.windolf@gmx.de>

	Version 1.13.0

	* #764: Add MediaRSS support (e.g. Youtube feeds) to display
	  descriptions and thumbnails
	  (Mikel Olasagasti)
	* #773: Add WebKit Inspector menu option to HTML view when
	  run with --debug-html (by sillyslux)
	* #714: Replaces deprecated gtk_menu_popup
	  (Leiaz)
	* #705: New hotkey Ctrl-O to open enclosures
	  (Leiaz)
	* #680: Add xdg-email command to item list popup menu
	  (poetsmeniet)
	* Drop unused glade/google_source.ui
	* #699: Refactoring of duplicate check handlingg
	  (dymoksc)
	* #746: Fix accessibility fatals reported by gla11y
	  (reported by Paul Gevers)
	* Fixes #730: "Update all subscriptions at startup" overrides
	  "Don't update this feed automatically"
	  (Dymtro Kyrychuk, reported by Paul Wise)
	* Fixes #639: Right clicking on article no longer selects it
	  (Leiaz, reported by Bruce Guenter)

	* #737: Update of Italian translation
	  (madmurphy)
	* #745: URL fix for French example feeds
	  (sblondon)

	* Update inline docs on headline view modes


2019-12-04   Lars Windolf <lars.windolf@gmx.de>

	Version 1.12.6

	* #658: Add confirmation dialog when adding duplicate subscription
	  (dymoksc)

	* Fixes #689: When resuming from sleep feeds were being fetched
	  before Wifi cam up
	  (ghost)
	* Fixes #685: Headerbar plugin "Mark All Read" button is not
	  feed-specific
	  (Robbie Cooper)
	* Fixes #549: Scrollbars not always present in the headline area
	  (Leiaz)
	* Fixes #543: Next update overrides HTML5 enrichment
	  (Lars Windolf)
	* Fixes overly wide label in enclosure preferences dialog
	  (Lars Windolf)
	* Dropped unencrypted warning from auth dialog (not true anymore)
	  (Lars Windolf)

	* #692: Update of Czech translation
	  (RadimNo)
	* #688: Adding translatable tooltips for the headerbar plugin
	  (Robbie Cooper)


2018-09-07   Lars Windolf <lars.windolf@gmx.de>

	Version 1.12.5

	* #665: Webkit browser now supplies 'Liferea' component in user agent
	* #664: Added "Mark All As Read" button to headerbar plugin
	* #620: Added flatpak JSON
	  (glitsj16)
	* #579: Added item list column drag and drop reordering
	  (Yanko Kaneti)
	* #436, #662: Move from GnomeKeyring to libsecret
	  (bgermann)

	* Fixes #663: Correct instapaper sharing link
	  (Daniel Alexandersen)
	* Fixes #661: Update sharing links
	  (Daniel Alexandersen)
	* Fixes #271: Consistent over usage of CPU (trigger by "Next Unread" loop)
	  (reported by GreenLunar)

	* #472, #632: Dropping Inoreader support (API broke)


2018-07-23   Lars Windolf <lars.windolf@gmx.de>

	Version 1.12.4

	* Fixes #660: Added installable plugin to change accels
	  (Lars Windolf)
	* Fixes #654: Segfault on date out of range
	  (Leaiz)
	* Fixes #651: Fixes Free Music Archive link in default OPMLs
	  (reported by benjbrandall)
	* Fixes #649: Switch from persistent to session-only cookies
	  (Daniel Alexandersen)
	* Fixes #645, #646: unread count of vfolder
	  (Leaiz)
	* Fixes #637: Extra keywords in .desktop file (syndication; rss; atom)
	  (Daniel Alexandersen)
	* Fixes #557: Updating counters for remote sources
	  (Leiaz)

	* Updated cookie usage hint in FAQ


2018-05-02   Lars Windolf <lars.windolf@gmx.de>

	Version 1.12.3

	* #634: Added setting for custom download commands
	  (Leiaz)
	* #614: GTK Headerbar support via plugin
	  (Lars Windolf)
	* #608: Refactoring UI code to switch to GAction and GtkBuilder
	  Note: this implies not having icons in the main menu anymore
	  which were still there for all non-GNOME users (see #626).
	  (Leiaz)
	* #589: Item list view column order rework as a preparation for
	  possible real column drag&drop. Introduces a new DConf setting
	  for the column order.
	  (Yanko Kaneti)

	* Fixes #280: Mark read toolbar button always disabled for search folders
	  (Lars Windolf, reported by dvahalev)
	* Fixes #591: Please add a safety question when "marking all read"
	  (Leiaz, reported by Nudin)
	* Fixes #625: Avoid exception in trayicon.py
	  (Lars Windolf)
	* Fixes #627: GnomeKeyring plugin fails to activate when keyring doesn't exist
	  (Lars Windolf)
	* Fixes #630: Fix feed list selection after DnD
	  (Peter Zaitev)
	* Fixes #633: Big Memory leak in date code
	  (Leiaz)

	* Update of Turkish translation (emintufan)
	* Update of French translation (guilieb)


2018-03-07   Lars Windolf <lars.windolf@gmx.de>

	Version 1.12.2

	* Adding a plugin installer plugin that allows discovering
	  and automatically installing 3rd party plugins
	* #585: Drop language from user agent to increase privacy
	  (Daniel Aleksandersen)
	* #583: Add transmission-gtk and aria2 as download tool options
	  (Daniel Aleksandersen)
	* #495: New command line option --disable-plugins (-p) to start
	  with all plugins disabled.

	* Fixes #610: Liferea not showing up in GNOME Software
	  (Yanko Kaneti)
	* Fixes #604: Correctly print error message when failing
	  to unlock GNOME keyring
	  (ghost)
	* Fixes #602: CSS style for GTK link colors not used
	  (reported by pupyc)
	* Fixes #581: Redirect location updates and adds HTTP 308 (RFC 7538) support
	  (Daniel Aleksandersen)
	* Fixes #578: Unable to set unread items in bold
	  (Leiaz, reported by EverEve)

	* #612: Update of French translation
	  (Guillaume Bernard)
	* #596: Update of Swedish translation
	  (jony0008)
	* #594: Update of Polish default feed list
	  (wmyrda)
	* #584: Fixes broken OPML feed list entries
	  (Daniel Aleksandersen)
	* #584: Added Norwegian feed list
	  (Daniel Aleksandersen)
	* #577: Fixes newsbin doc typo
	  (Daniel Aleksandersen)


2017-12-27   Lars Windolf <lars.windolf@gmx.de>

	Version 1.12.1

	* Fixes #562: Lintian spelling errors
	  (reported by Paul Gevers)
	* Fixes #563: Appstream data has new format
	  (patch by Paul Gevers)
	* Fixes #572: Doesn't remember some sort orders
	  (reported by geplus)
	* Fixes #504: Fix assertions/crashes on changing view layouts
	  (Leiaz)
	* Fixes #573: Workaround to avoid GtkPaned shrinking
	  (Leiaz)

	* #566: Update of Italian translation (Gianvito Cavasoli)
	* #566: Update of Italian default feed list (Gianvito Cavasoli)
	* #514: Update of Indonesian translation (Samsul Ma'arif)
	* #514: Added Indonesian default feed list (Samsul Ma'arif)
	* Update of German translation


2017-11-30   Lars Windolf <lars.windolf@gmx.de>

	Version 1.12.0

	* Fixes unhiding from tray icon when activated via GApplication
	  (when starting Liferea a 2nd time)
	* #399: Reorder columns in 'Normal' email-like view
	  to have the date column always at the end
	  (Mikel Olasagasti)
	* #532: Add plugin to make unread feeds titles bold
	  (Yanko Kaneti)
	* Workaround for #503: Liferea deanonymize Tor
	  (Leiaz)
	* Fixes #450: #546 Resize both panes in normal and wide view
	  (Leiaz)
	* Fixes #538: toggle_visibility() does not make a minimized window
	  visible again
	  (reported by Balló György)
	* Fixes #522: Segfault when switching feed in combined view
	  (patch by jonmstone)
	* Fixes #419, #457: Handling of relative URLs in Atom parser
	  (Leiaz)
	* Added 'View Image' context menu option in HTML view
	* Dropped del.icio.us from social bookmarking options
	  as it is a read-only service now.
	* Redesign of the wide view mode: larger titles with small text teasers
	* Added optional AMP/HTML5 content enrichment feature


2017-03-26   Lars Windolf <lars.windolf@gmx.de>

	Version 1.12-rc3

	* Fixes #459: Fixes GtkDoc warnings
	  (Leiaz)
	* Fixes #415: Filter commands are not asynchronous
	  (Rich Coe)
	* Fixes #363: Missing space above internal browser address bar
	  (reported by nekohayo, patch by Mikel Olasagasti)
	* Fixes #208: All "Unread" search folder items marked read at once
	  (Leiaz)
	* Fixes #251: Liferea does not always use theme icons when it is launched
	  on system startup (reported by GreenLunar, fix by Leiaz)
	* Change headline column sorting in wide view to time sorted

	* Updated Finnish translation (Jorma Karvonen)
	* Updated Latvian translation (Rihards Prieditis)
	* Updated Albanian translation (Bensik Bleta)
	* Updated Hungarian translation (Balázs Úr)
	* Updated Brazlian translation (Rafael Ferreira)
	* Updated French translation (Guillaume Bernard)


2016-11-11   Lars Windolf <lars.windolf@gmx.de>

	Version 1.12-rc2

	* Change all g_warnings() to g_print() for remote source
	  to avoid "crashing" on errors.
	* Reorganized all UI definitions in separate files to simplify
	  GtkBuilder handling.
	* Github #425: Add GeoRSS info and map link in item header
	  (Mikel Olasagasti)
	* Github #407: Replacing deprecated elements in preferences
	  (Leiaz)
	* Github #396: Create LifereaApplication type
	  (Leiaz)
	* Github #434: Partial RFC3229+feed support for bandwidth savings
	  (Daniel Aleksandersen)

	* Fixes Github #208: gtk_tree_store_get_path: assertion
	  'iter->stamp == priv->stamp'
	  (reported by Mno-hime)
	* Fixes Github #403: Leftover OSM XSLT in item view
	  (reported by Paul Gevers)
	* Fixes Github #423: Internal browser shows files system on go-back
	  (Leiaz, reported by Paul Gevers)

	* Updated German translation
	* Github #441: Updated French translation
	  (Surfoo)


2016-09-20   Lars Windolf <lars.windolf@gmx.de>

	Version 1.12-rc1a

	* Fixing missing header files

2016-09-19   Lars Windolf <lars.windolf@gmx.de>

	Version 1.12-rc1

	* Github #348: Added support for downloading content that
	  cannot be displayed by HTML widget (e.g. PDFs)
	  (Leiaz)
	* Github #355: Migrate to Python3 libpeas loader
	  (patch by picsel2)
	* Github #311: Upgrade to WebKit2
	  (patch by Leiaz)
	* Github #292: Show new item count in tray icon
	  (patch by mozbugbox)
	* Github #297: Minimize to systray on window close
	  (patch by Hugo Arregui)
	* Github #325: Auto-fitting, translated license
	  (patches by GreenLunar and Adolfo Jayme-Barrientos)

	* Fixes Github #73: Problem with favicon update
	  (reported by asl97)
	* Fixes Github #177, #350: Tray icon not scaled properly
	  (patch by mozbugbox)
	* Removes GeoIP rendering via OSM to avoid exposing
	  users to remote JS library resources.
	  (reported by Paul Gevers)
	* Fixes Github #337: Case sensitive sorting
	  (reported by Pi03k)
	* Fixes Github #361: Show all enclosuers
	  (Leiaz)
	* Fixes Github #368: Segfault on liferea-feed-add
	  (Leiaz)
	* Fixes Github #382: Broken Auto-Detect/No Proxy setting
	  (Leiaz)
	* Fixes Github #383: Per feed don't use proxy setting is broken
	  (reported by Leiaz)

	* Github #309: Update of Japanese translation
	  (IWAI, Masaharu)
	* Github #329: Update of Hebrew translation
	  (GreenLunar)
	* Github #330: Update of Spanish translation
	  (Adolfo Jayme-Barrientos)
	* Update of Swedish translation
	  (Andreas Ronnquist)


2016-01-30   Lars Windolf <lars.windolf@gmx.de>

	Version 1.11.7

	* Github #287: Add support for media:group.
	  (patch by Leiaz)
	* Github #287: Fixes issues with media:content.
	  (patch by Leiaz)
	* Fixes Github #283: Bad .desktop categories definition
	  (reported by Wuzzy2)
	* Fixes Github #279: Fixes rules no visible in searchdialog
	  (patch by Leiaz)
	* Fixes Github #278: No "Download" tab in Tools/Preferences
	  (docs error, reported by Anders Jonsson)
	* Fixes Github #83: Segfault when sorting feeds in folder
	  (patch by Leiaz)
	* Fixes French translation
	  (patch by polo2ro)
	* Github #300: Updated manpage
	  (patch by GreenLunar)


2015-10-12   Lars Windolf <lars.windolf@gmx.de>

	Version 1.11.6

	* Added "Do Not Track" support (enabled per default)
	* Github #193: Added x-scheme-handler/feed to desktop file
	  (suggested by GreenLunar)
	* Github #209: Add image icons to plugins
	  (by GreenLunar)
	* Github #210: Enable tests for parsing RFC822 dates with 2 digit year
	  (patch by arunanbala)
	* Fixes Github #78: Shaky text in feed list
	  (reported by GreenLunar)
	* Fixes Github #195: Out-dated documentation on enclose download
	  (reported by brian-in-crawford)
	* Fixes Github #198: Traceback on popup notifications
	  (reported by GreenLunar)
	* Fixes Github #216: Untranslatable strings
	  (reported by GreenLunar)
	* Fixes Github #256: PyGIWarnings on loading plugins
	  (patch by glitjs16)


2015-06-19   Lars Windolf <lars.windolf@gmx.de>

	Version 1.11.5

	* Github #178: Implementing full screen mode for videos
	  (mozbugbox)
	* Fixes Github #32: Prevent erroneous "Mark all as read"
	  (reported by Mno-hime)
	* Improves Github #36, #113: UI lock up during refresh
	  (suggested by mozbugbox)
	* Fixes Github #180: Removing item from (v)folder marks all read
	  (reported by GreenLunar)
	* Fixes Github #140, #158: Vertical pane placement is forgotten.
	  (patch by foresto)
	* Fixes Github #182: Missing config.h include in date.c
	  (reported by Paul Gevers)

	* Update of Russian translation (bboa)


2015-04-14   Lars Windolf <lars.windolf@gmx.de>

	Version 1.11.4

	* Fixes Github #154: Crashes while starting (corrupt icon)
	  (reported by jcamposz)
	* Github #149: Fixes a random crash on startup
	  (patch by mozbugbox)
	* Fixes Github #79: RTL ordering of Back/Forward icons
	  (reported by GreenLunar)
	* Fixes Github #30: Segfault after updating from 1.8 to 1.10
	  (reported by vakuum)
	* Fixes Github #87: URL resolving wrong if base tag involved
	  (reported by DanMan, fixed by mozbugbox)
	* Fixes all defects reported by Coverity scan
	* Simplied external browser handling. Now Liferea only supports
	  the gtk_show_uri() launch mechanism for the system default browser
	  and a user specified browser command.

	* Update of Albanian translation (Besnik Bleta)
	* Update of Hebrew translation (Genghis Khan)
	* Update of Spanish translation (Juan Campos Zambrana)
	* Fixes typo in Italian translation


2015-02-11   Lars Windolf <lars.windolf@gmx.de>

	Version 1.11.3

	* Fixes Github #134: Broken default news feed.
	  (reported by pvdl)
	* Fixes Github #133: Subscribe into TheOldReader categories
	* Fixes Github #122: Crashes at launch, "segmentation fault"
	  (reported by geoffm)
	* Fixes some memory leaks
	  (patch by Rich Coe)
	* Fixes Github #145: Incorrect method triggered for 'Launch External'
	  (patch by mozbugbox)
	* Fixes Github #48: Window stays hidden on next start after Ctrl+W
	  (reported by Jeff Fortin)
	* Expose LifereaHtmlView to GObject Introspection
	  (patch by mozbugbox)
	* Improves Google Reader API error handling
	* Now using HTTPS only when accessing TheOldReader
	* Added LifereaNodeSourceActivatable interface to allow plugins
	  implementing new node source types.
	* Downgrade enclosure drop warning from Glib warning to debug trace.


2015-01-06   Lars Windolf <lars.windolf@gmx.de>

	Version 1.11.2

	* Fixes Github #132: Broken documentation link
	  (reported by kallus)
	* Fixes Github #121: Wrapping issue in folder display
	  (reported by Jeff Forting)
	* Fixes Github #114: Avoid termination on UTF-8 validation error
	* Fixes Github #90: Libnotify plugin not working
	  (reported by asl97)
	* Fixes Github #86: Support HTTP content negotiation
	  (suggested by DanMan)
	* Black-list some categories used by Google Reader clones
	  that should not be visible.
	* Allowing browser history to go back to previously
	  shown headline when browsing inside the item view.
	* Dropping offline option as this is duplicated with
	  desktop environment in GNOME/network manager.
	* Fixes Github #100: Problems with dark Adwaita theme in GTK 3.14
	  (reported by majutsushi)
	* Fixes for preferences dialog width.
	  (patch by Jeff Fortin)

	* Update of Arabic translation (Khaled Hosny)


2014-08-31   Lars Windolf <lars.windolf@gmx.de>

	Version 1.11.1

	* Fixes Github #81: Inability to add subscriptions
	  (reported by GreenLunar)
	* Fixes Javascript links not opening in new browser tabs

	* Updated Hebrew translation (Genghis Khan)
	* Fixes Github #88: Minor DE translation mistake (moraxy)


2014-08-12   Lars Windolf <lars.windolf@gmx.de>

	Version 1.11.0

	* Added experimental InoReader support
	* Added experimental Reedah support

	* Fixes SF #1123: Mistakenly claims "TinyTinyRSS source is not self-updating"
	  (reported by Dominik Grafenhoher)
	* Fixes SF #1119: Crash on font resize at startup.
	  (reported by David Smith)
	* Fixes #1056, #1089, #1098: Honor preferences when opening links
	  (patch by Daniel Seither)
	* Fixes #1117: Selecting last unread item in reduced feed list jumps to next feed
	  (reported by Bruce Guenter)
	* Fixes missing "Via" metadata type
	  (patch by Rich Coe)
	* Fixes incorrect new count reset handling in item_state.c and
	  some of the node source implementations.
	* Fixes SF #1096: missing installation of liferea.convert file
	  (reported by stqn)
	* Fixes SF #1135: liferea-add-feed doesn't process feed:https//
	  (patch by Kevin Walke)
	* Fixes SF #1137, #1142: startup race with LifereaHtmlView
	  (reported by Yanko Kaneti)
	* Fixes Github #13: Parsing errors not visible with dark themes
	  (reported by Steve Kelly)
	* Fixes Github #29: Do not use bold text for feeds/folders with unread items
	  in the leftmost treeview (repored by Jeff Fortin)
	* Fixes SF #1141: Liferea does not update feeds with TinyTinyRSS
	  (reported by Dominik Grafenhofer, denk_mal, Fabian Henze)
	* Fixes SF #1150: subscription prop/source: not all fields and
	  buttons visible (reported by David Smith)
	* Fixes Github #26: RTL comments appear incorrectly
	  (reported by yaconf)
	* Fixes Github #27: Images do not autosize to fit the available space
	  (reported by Jeff Fortin)
	* Fixes Github #34: Add TinyTinyRSS Enclosure Support
	  (reported by Adrixan)
	* Fixes Github #43: "Any of the following" search condition doesn't work
	  (reported by Jeff Fortin)
	* Fixes Github #49: Some dialogs scrolling areas do not request enough height
	  (reported by Jeff Fortin)
	* Fixes Github #53: Doesn't automatically update feed name and favicon
	  for new feed (reported by asl97)
	* Patch SF #224: Update to new libxml2 buffer API
	  (Simon Kagedal Reimer)
	* Patch SF #209: Avoid copying list in itemset_merge_items
	  (kaloyan)
	* Make Liferea use ETags and send If-None-Match
	  (patch by Chris Siebenmann)
	* Support NOCONFIGURE for RPM builds
	  (Charles A Edwards)

	* Rename README to README.md
	* Removing libindicate support (to be added as plugin maybe)
	* Removing libnotify support (to be added as plugin maybe)
	* Removing build in tray icon support
	* Added tray icon plugin
	* Added category/folder support for TheOldReader
	* Added folder auto-removal for TinyTinyRSS & TheOldReader

	* Updated README on plugin contribution
	* Updated Arabic translation (Khaled Hosny)


2013-10-08   Lars Windolf <lars.windolf@gmx.de>

	Version 1.10.3

	* Asking for credentials again if TinyTinyRSS login fails
	* Asking for TinyTinyRSS credentials only 3 times
	* Checking wether TinyTinyRSS base URL is lost
	* Added warning on TinyTinyRSS login when source is not self-updating
	* "--debug-net --debug-verbose" now traces POST data
	* Patch #230 Add GNOME AppData XML (Mikel Olasagasti)

	* Updated Italian translation (Gianvito Cavasoli)
	* Updated Italian localized feed list (Gianvito Cavasoli)


2013-09-05   Lars Windolf <lars.windolf@gmx.de>

	Version 1.10.2

	* Patch SF #222: Make media player seekable
	  (Simon Kågedal Reimer)
	* Fixes SF #1102: Spelling error in man page
	  (David Smith)
	* Fixes SF #1104: liferea.desktop missing keywords
	  (David Smith)
	* Fixes SF #1105: Start Minimized to Tray Does Not Work
	  (reported by bitlord)
	* Fixes SF #1114: Crashes opening browser on item without link via popup
	  (reported by Rich Coe, David Smith)
	* Improved handling of broken Atom author information.
	  (Lars Windolf)
	* Removed dead Google Reader code to avoid doing requests to Google.
	  Replaced with dummy source that even allows normal feed updates.
	  (Lars Windolf)
	* Added hint to FAQ on how to workaround broken Flash support
	  (Lars Windolf)
	* Dumping feedlist.opml with indentation for readability.
	  (suggested by Christoph Temmel and Simon Kågedal Reimer)


2013-07-28   Lars Windolf <lars.windolf@gmx.de>

	Version 1.10.1a

	* Fixes SF #1102: Liferea does not show a window
	  (reported by genodeftest)

2013-07-28   Lars Windolf <lars.windolf@gmx.de>

	Version 1.10.1

	* Fixes SF #1059: Liferea crashes with system proxy enabled
	  (reported by genodeftest)
	* Fixes SF #1095: Theme color detection bug / white fonts.
	  (reported by David Smith and others)
	* Fixes SF #1097: Default feed refresh interval cannot be set to 0
	  (reported by stqn)
	* Fixes SF #1100: --debug-gui crashes with segmentation fault
	  (reported by genodeftest)
	* Fixes SF #1101: Outdated manpage
	  (reported by genodeftest)
	* Patch SF #225: Make media player work with GStreamer 1.0
	  (Simon Kågedal Reimer)
	* Patch SF #226: Add trailing semi-colon to MimeType so that the desktop
	  file validates (Yanko Kaneti)
	* Patch SF #227: Remove letfover square bracket configure.ac
	  (Yanko Kaneti)
	* Patch SF #228: Add net.sf.liferea.gschema.xml to AC_CONFIG_FILES
	  (Yanko Kaneti)


2013-07-10   Lars Windolf <lars.windolf@gmx.de>

	Version 1.10.0

	* Added experimental sync support for TheOldReader
	  (Lars Windolf)
	* Removed 'Update' link in comments display as it is pretty useless
	  (Lars Windolf)
	* Removed 'No Comments' display as it is rather useless
	  (Lars Windolf)
	* Prevent re-rendering item display on setting item flagged
	  (Lars Windolf)
	* Changed unread number rendering to be right bound and non-ellipsized
	  (Lars Windolf)
	* Fixes g_strstr_len assertions caused by search folder item matching
	  (Rich Coe)
	* Updated documentation to reflect Google Reader, TheOldReader changes
	  (Lars Windolf)
	* Removed welcome text, restoring last feed/item selection instead
	  (Lars Windolf)
	* autogen.sh now reports errors on missing autoconf or intltool
	  (suggested by Scott Kostyshak)
	* Correctly check for gobject-introspection build dependency
	  (suggested by Scott Kostyshak)

	* Updated Basque translation (Mikel Olasagasti Uranga)
	* Updated Danish translation (Joe Hansen)
	* Updated Dutch translation (Erwin Poeze)
	* Updated Finnish translation (Jorma Karvonen)
	* Updated Russian translation (Leonid Selivanov)
	* Updated Ukrainian translation (Yuri Chornoivan)
	* Updated Vietnamese translation (Trần Ngọc Quân)
	* Updated German translation (Lars Windolf)


2013-05-22   Lars Windolf <lars.windolf@gmx.de>

	Version 1.10-RC4

	* Added an option to convert Google Reader subscriptions
	  to local feeds (Lars Windolf)
	* Fixes SF #1080: segfault opening attachment due to incorrect g_free()
	  (reported by Adam Nielsen)
	* Fixes SF #1075: GLib warnings of "string != NULL" assertion failure
	  (reported by Simon Kågedal Reimer)
	* Fixes missing shading in 2-pane mode rendering
	  (reported by Zoho Vignochi)
	* Fixes search folders including comment items
	  (reported by David Willmore)


2013-05-22   Lars Windolf <lars.windolf@gmx.de>

	Version 1.10-RC3

	* Fixes SF #1069: broken rendering in tt-rss feeds
	  (patch by Simon Kågedal Reimer)
	* Merged SF #219: View *.xml files along with *.opml files in file chooser
	  (patch by Simon Kågedal Reimer)
	* Merged SF #233: Show feed name in item view when in merged views.
	  (patch by Simon Kågedal Reimer)
	* Merged SF #193: Use GtkInfoBar for note in preferences window
	  (patch by Fred Morcos)
	* Require intltool >= 0.40.4 (Adrian Bunk)

	* Updated Catalan translation (Gil Forcada)
	* Updated Danish translation (Joe Hansen)
	* Updated Polish translation (Piotr Sokół)


2013-05-12   Lars Windolf <lars.windolf@gmx.de>

	Version 1.10-RC2

	* Extended user agent by "AppleWebKit (KHTML, like Gecko)"
	  to solve incorrect mobile redirect with zdf.de
	* Added social bookmarking support for Mister Wong
	* Added social bookmarking support for Google Bookmarks
	* Update of German FAQ
	* Update of English FAQ
	* Added MimeType to .desktop file (Craig Barnes)
	* Fixes SF #1063: Can't open preferences twice
	  (Emilio Pozuelo Monfort, reported by David Smith)
	* Fixes SF #1040: In feed entries, spaces are replaced with "+"
	  (reported by Emmanuel Seyman)
	* Fixes SF #1051: Issues in RTL GUI of Liferea
	  (reported by phixy)
	* Fixes SF #1038, #1074: Updates ttrss feeds over and over
	  (reported by many users)
	* Fix several memory leaks (Emilio Pozuelo Monfort)
	* Require glib >= 2.28 for GApplication (Adrian Bunk)
	* Use the GTK+ 3 version, not wrongly the GTK+ 2 version,
	  of the libindicate GTK+ bindings (Adrian Bunk)
	* Updated the default feedlists (Adrian Bunk)
	* Removed support for libnotify < 0.7 (Adrian Bunk)

	* Added Vietnamese translation (Trần Ngọc Quân)
	* Updated Albanian translation (Besnik Bleta)
	* Updated Asturian translation (Iñigo Varela)
	* Updated Basque translation (Mikel Olasagasti Uranga)
	* Updated Danish translation (Joe Hansen)
	* Updated Finnish translation (Jorma Karvonen)
	* Updated German translation (Christian Stadelmann)
	* Updated Hungarian translation (Gabor Kelemen)
	* Updated Japanese translation (Takeshi Hamasaki)
	* Updated Latvian translation (Rihards Priedītis)
	* Updated Ukrainian translation (Yuri Chornoivan)


2013-01-30  Lars Windolf <lars.windolf@gmx.de>

	Version 1.10-RC1

	Please note that due to the SourceForge upgrade bug ticket numbering
	did change. This might be confusing... Old numbers are 7 figures,
	newer ones only 4!

	* Patch SF #3407290: Migrate to GSettings
	  (by Mikel Olasagasti)
	* Patch SF #3579177: Change .desktop category to News;Feed;
	  (by Stanislav Brabec)
	* Fix for Debian #668197: x-www-browser preference not working
	  (David Smith)
	* Added slider and time display to media player plugin.
	* Added Google Plus to social bookmarking options.
	* Removing deprecated g_thread_init() call
	* Auto-enable plugins on migration
	* Added missing -a option to manpage
	* Updated manpage to reflect XDG path migration
	* Changing GSettings path from /apps/liferea to /org/gnome/liferea
	* Changes default download thread concurrency from 2 to 3
	* Fixes regression about using the GNOME default font
	* Improves all item/link launching menus to consistently provide
	  three options: Tab, Browser and External Browser
	* Fixes SF #1037: Incorrect notifications for Google Reader
	  (patch by David Smith)
	* Fixes SF #1048: Removed all feedvalidator.org references from FAQ
	  and XSLT as it was reported to host malware.
	  (reported by bkat)
	* Fixes SF #1041: Some GPLv2 license headers were outdated
	  (reported by Emmanuel Seyman)
	* Fixes SF #1044: tt-rss API changed (we now support only 1.6 API)
	  (patch by Sebastian Noel)
	* Fixes assertion when creating new tt-rss subscriptions
	* Fixes XHTML errors caused by extra <body> tags returned by tt-rss
	* Fixes missing item list update when browsing item URLs in Liferea


2012-10-28  Lars Windolf <lars.windolf@gmx.de>

	Version 1.9.7

	* Added new preference for default viewing mode.
	* Changing toolbar button order to prevent accidental clicks on
	  "Mark All Read" when clicking on more frequent buttons like
	  "Next Unread".
	* Added Google Chrome as a browser choice to preferences.
	* Roughly reordered browser choices after browser market share.
	* Removed shading behaviour for unread items in combined view
	  as it doesn't match GTK theming well
	* Removed auto-hide Javascript menu from combined view to simplify
	  rendering in 3-pane modes.
	* Fixes items not removed from search folder count when feed is removed.
	* Fixes search folder rebuilding (do not include comment items).
	* Fixes SELECT offset handling when rebuilding search folders.
	* Now gives feedback when rebuilding search folders in feed list.

	* Update of German translation


2012-10-09  Lars Windolf <lars.windolf@gmx.de>

	Version 1.9.6

	* Removed "pass URL" check box from MIME type dialog.
	* Removed "Save In" entry from "Download" tab in preferences.
	* Removed "curl" choice in download tool preferences.
	* Removed "wget" choice in download tool preferences.
	* Added "steadyflow" choice in download tool preferences.
	* Patch SF #3569056: Use symbolic close buttons and spacing on tabs like gedit
	  (Sebastian Keller)

	* Fixes reloading item when browsing the web inside the item view.
	* Fixes preferences dialog not opening up a second time.
	* Fixes padding/alignments in preferences dialog.
	* Fixes SF #1418701: Remote server pounded into dirt on auto-download
	  (reported by anonymous)
	* Fixes SF #3567827: Double border around webview
	  (reported by borschty)
	* Fixes SF #3572660: crash in google_source_remove_node
	  (reported by Yanko Kaneti)
	* Prevents adding folders/search folders/newsbins to Google Reader
	* Prevents sorting subscriptions in Google Reader

	* Updated Polish translation (Wojciech Myrda)


2012-09-14  Lars Windolf <lars.windolf@gmx.de>

	Version 1.9.5

	* GIR dependencies are now mandatory
	* Migration to XDG directory layout in $HOME
	* Migrate from X session manager to GtkApplication
	* Raising GTK dependency to 3.4 for GtkApplication
	* Storing last window state in GConf now instead in the session command
	* Added Instapaper.com to social bookmarking sites (SF #3564393)
	  (patch by prurigro)
	* Use hint label for manual browser command preference (SF #3129429)
	  (patch by Fred Morcos)

	* Fixes comments_deinit() never being called
	* Fixes search folder counter update on feed removal
	* Fixes SF #3567715: Crash on network online status changes
	  (patch by Yanko Kaneti)


2012-08-24  Lars Windolf <lars.windolf@gmx.de>

	Version 1.9.4

	* Changes (c) name "Lars Lindner" -> "Lars Windolf" due to marriage
	* Removed compilation support for GTK2
	* Added GIR plugin system with libpeas
	* Added GnomeKeyring plugin that stores password in a keyring
	  instead of in the exported OPML.
	* Added simple media player plugin to play audio and video enclosures.
	* Only present enclosures of audio and video MIME type
	* Raise libindicate minimum dependency to 0.6
	* Patch SF #3515882: Also support libindicate 0.7 (Chow Loong Jin)
	* Dropping SIGSEGV signal handler to allow distro crash report tools to
	  work (as found in Ubuntu)
	* Ensure node ids are in DB node relation on startup.
	* Adding AM_PROG_AR to configure.ac to work with automake 1.12
	* Moved tab close button from the URL bar to the right of the tab label.
	* Smarter browser toolbar: appears now also in the item view when
	  browsing external content.

	* Don't ask for Google Reader authentication more than three times
	  with auto-update to avoid annoying the user.
	* Fixes SF Trac #10: Crash on empty search folders within folders
	  (reported by phyxi)
	* Fixes SF Trac #19: Auto-load-link doesn't work with feeds with comments
	  (reported by wonk0)
	* Fixes SF #2855990: Crash when dragging Google Reader feeds outside
	  Google Reader. This is now prevented.
	  (reported by algnod)
	* Fixes SF #3515880: missing include when compiling with libindicate
	  (patch by Chow Loong Jin)
	* Fixes search folders being invisible in reduced mode.
	* Fixes ever growing temporary DB files.
	  (patch by Sven Hartge)
	* Fixes visibility of enclosure list view for Ubuntu.
	* Fixes crashes on enclosure list context menu.
	* Fixes SF #3557513: Fixes crash on empty links in auto-load-link mode.
	  (patch by msquared84)
	* Fixes unknown metadata types reported in trace when loading Google
	  Reader subscriptions from DB.


2012-03-30  Lars Windolf <lars.windolf@gmx.de>

	Version 1.9.3

	* Added a new item history feature that allows navigating
	  through recently viewed items.
	* Added new "Fullscreen" toggle menu option.
	* For GTK+3: request dark theme variant for better contrast
	  between GUI and content. (Jeff Fortin)
	* Change schema defaults for folder display. Now unread
	  items are loaded per-default when clicking a folder.
	* Patch SF #3473743: GTK2 dependency has to be 2.24 (bento)
	* Improve DB item counting statements.
	  (patch by Regis Floret)
	* Change OpenStreetMap rendering from osmarender to mapnik.
	  (patch by Mikel Olasagasti)
	* Patch SF #3127016: Automatic scrollbars on enclosure actions view
	  (patch by Fred Morcos)

	* SF Trac #7: Removing icon from "Cancel All" in update dialog
	  so that .gtkrc "gtk-button-images=0" does have correct effect.
	  (reported by phixy)
	* Fixes SF #3480238: crashes when double clicking find
	  (reported by joeserneem)
	* Fixes Debian #660602: Item pane may be reset during feed update
	  (reported by Ben Hutchings)
	* Reimplemented search folder rule for item with enclosures.
	* Reimplemented search folder rule for item categories.
	* Reimplemented feed title matching rule for search folders.
	  (patch by John Levon)

	* Updated Catalan translation (Gil Forcada)


2012-03-23  Lars Windolf <lars.windolf@gmx.de>

	Version 1.9.2

	* Fixes another migration issue left from 1.9.1
	* Increasing sqlite3 dependency to 3.7+ for WAL journaling.
	* Removed sqliteasync code in favour of WAL journaling.
	  This significantly improves performance for ext4.
	* Added indices for parent_item_id and parent_node_id
	  to avoid slow item removal. (suggested by Paulo Anes)


2012-03-18  Lars Windolf <lars.windolf@gmx.de>

	Version 1.9.1

	* Disabled migration to ~/.liferea_1.9
	* Revert ISO 8601 parsing using Glib due to Debian #653196
	  This fixes SF #3465106 (reported by Vincent Lefevre)
	* Fixes SF #3477582: welcome screen not using theme colors.
	  (reported by stqn)
	* Do not update DB node and subscription info on startup
	  for performance reasons.
	* Perform VACCUM only when page fragmentation ratio < 10%.
	  (suggested by adriatic)
	* Removed tooltip on the "Next Unread Item" button to avoid
	  having it flashing each time it is clicked when skimming
	  through items.


2011-12-23  Lars Windolf <lars.windolf@gmx.de>

	Version 1.9.0

	* Add configure switch to compile against GTK2 or GTK3.
	  (Emilio Pozuelo Monfort, Adrian Bunk)
	* Raise dependencies and updated code to compile against GTK3.
	  (Emilio Pozuelo Monfort, Adrian Bunk)
	* Fixes proxy preference not affecting the HTML widget.
	  (reported by Chris Siebenmann)
	* Fixes SF #3363481: Feeds fail to update properly when entries ordered
	  "wrong" (patch by Robert Trace)
	* Fixes writing subscriptions into DB when importing from OPML
	  (reported by Dennis Nezic)


2011-12-10  Lars Windolf <lars.windolf@gmx.de>

	Version 1.8.0

	* Fixes SF #3441643: Deleting a feed also removes items copied to
	  news bins (reported by Jan Larres)

	* Updated French translation (Vincent Lefevre)
	* Added Hungarian default feed list (Gabor Kelemen)
	* Removed broken feeds from all default feed lists.
	  (suggested by Gabor Kelemen)


2011-11-16  Lars Windolf <lars.windolf@gmx.de>

	Version 1.8 RC2

	* Fixes Basque feed list. (Mikel Olasagasti)
	* Added user template CSS that helps users
	  changing the CSS definitions and is installed
	  into the cache directory per default.
	  (suggested by Jeff Fortin)
	* Fixes SF #3349330: Segfault when dropping
	  folders into Google Reader subscription.
	  (reported by no|disc)
	* Fixes SF #3046762: DB contains old comment items
	  of deleted feed entries.
	  (reported by FuturePilot)

	* Added Latvian translation. (Rihards Priedītis, Rūdolfs Mazurs)
	* Added Lithuanian translation. (Mindaugas Baranauskas)
	* Updated Basque translation. (Mikel Olasagasti Uranga)
	* Updated Chinese/Simplified translation. (Aron Xu)
	* Updated Dutch translation. (Erwin Poeze)
	* Updated Hungarian translation. (Gabor Kelemen)
	* Updated Russian translation. (Leonid Selivanov)
	* Updated Swedish translation. (Daniel Nylander)
	* Updated Ukrainian translation. (Yuri Chornoivan)


2011-09-14   Lars Windolf <lars.windolf@gmx.de>

	Version 1.8 RC1

	* Migrate cache directory to ~/.liferea_1.8
	* Merges SF #3367900: Fixes memory allocation issues.
	  (patch by doomkopf)
	* Merges new default feedlist for European Portuguese
	  (provided by Bruno Miguel)
	* Fixes SF #3398789: Keeps marking read items as unread.
	  (reported by naoliv)
	* Updated manual page


2011-06-21   Lars Windolf <lars.windolf@gmx.de>

	Version 1.7.6 (Unstable)

	* Fixes SF #3102116: MIME type definitions not saved.
	  (reported by Alexander Gnodtke)
	* Merges SF #3273050: Added diggio bookmarking option.
	  (patch by Daniel Noffsinger)
	* Merges SF #3273213: Open Social bookmarking in tab.
	  (patch by Daniel Noffsinger)
	* Allow reordering browser tabs.
	* Support popup menu key in feed/item/enclosure tree view.
	* Raise tt-rss dependency to 1.5
	  (patch by Paulo Schreiner)
	* Update tt-rss subscriptions when source node is updated.
	  (patch by Paulo Schreiner)
	* Fixes 2 way item state sync for tt-rss subscriptions.
	  (patch by Paulo Schreiner)
	* Fixes SF #3162756: HTML view doesn't use configured font.
	  (reported by nomnex)
	* Add X-GNOME-FullName to desktop file.
	  (Maia Kozheva)
	* Added optional libindicate support.
	  (Maia Kozheva)
	* Added partial Google Reader label support: Labels are
	  now sync'ed as folders from Google into Liferea.
	  (patch by Peter Oliver and Sergey Snitsaruk)
	* Fixes accidental drag&drop in HTML view.

	* Updated Polish translation (Myrda Wojciech)


2011-04-14   Lars Windolf <lars.windolf@gmx.de>

	Version 1.7.5 (Unstable)

	* Some more GTK+ GSEAL work. (Emilio Pozuelo Monfort)
	* Make "Disable Javascript" and "Enable plugins" preferences
	  have an effect without having to restart Liferea.
	  (Emilio Pozuelo Monfort)
	* Fix NetworkManager support. (Emilio Pozuelo Monfort)
	* Code cleanups. (Fabian Keil)
	* Fixes SF #2883678: Shorter notification messages (Ted Gould)
	* Fixes SF #2965158: Enclosures URLs with spaces do not work.
	  (reported by Michael Novak)
	* Replace the deprecated GTK_WIDGET_TYPE with G_OBJECT_TYPE.
	  (Adrian Bunk)
	* Fixes SF #2981879: Unknown metadata type itemTitle
	  (reported by stk1)
	* Removing red title bar for flagged headlines. This is to
	  avoid suggesting an error situation.
	  (suggested by Felipe Ignacio Canas Sabat)
	* Rewrite of the search folder code. We do not use SQlite
	  views for rule based matching anymore.
	  (Lars Windolf)
	* Added identi.ca bookmarking support. (Adrian Bunk)
	* Added copy text selection to clipboard option.
	  (patch by Ricardo Cruz)
	* Fixes SF #2994622: Atom author URIs not markup escaped.
	  (reported by Ricardo Cruz)
	* Fixes SF #2829961: spaces are no urlencoded on copy link
	  (reported by Winston Weinert)
	* Fixes SF #2901447: comma in link prevents launching browser
	  (reported by Rafal Ochmanski)
	* Fixes SF #3002400: <wbr> tags makes text invisible
	  (patch by Sergey Snitsaruk)
	* Improve the UI responsiveness by using sqlite3async.
	  (patch by Wictor Lund)
	* Improved localization handling of filenames. (Adrian Bunk)
	* Added new DBUS method to trigger a global feed updated.
	  (patch by Matthew Bauer)
	* Removing feed update state from DB and simplifying
	  startup feed update options.
	  (Lars Windolf)
	* Fixes SF #3019939, Debian #586926: Broken Google Reader
	  authentication. (Arnold Noronha)
	* Don't ship autogen.sh in release tarballs. (Adrian Bunk)
	* Added --debug-vfolder option. (Lars Windolf)
	* Added feature to sort feeds in a folder alphabetically.
	  (Lars Windolf)
	* Require WebKitGTK+ >= 1.2.2 to avoid bugs in older versions.
	  (Adrian Bunk)
	* Better error messages when essential files are missing under
	  /usr/share/liferea. (Adrian Bunk)
	* Fixes a crash with feeds with relative item links and empty
	  channel link. (Adrian Bunk)
	* Fixes SF #3039421: Useless trailing spaces in litereals.
	  (reported by Joe Hansen)
	* Adapt on_tab_switched() to GTK+ API change. (Adrian Bunk)
	* Fixes SF #3067801: crash in enclosure handling
	  (patch by Peter Oliver)
	* Fixes SF #3060658: Save As Enclosure doesn't set directory.
	  (Lars Windolf)
	* Added "Copy Link/Image Location" to HTML view
	  (Lars Windolf)
	* Added "Save Link/Image As" to HTML view
	  (Lars Windolf)
	* Fixes Debian #593415: Seems to misidentify MIME type
	  of some podcast enclosures (reported by Celejar)
	* Removed the obsolete Bloglines support. (Adrian Bunk)
	* Also print the stacktrace when debugging is not enabled.
	  (Adrian Bunk)
	* Removed the outdated .spec file. (Adrian Bunk)
	* Merged patch SF #3089150: Bidi support (Yaron Sheffer)
	* Fixes second search not clearing item list. (Lars Windolf)
	* Fixes SF #3019444 and #2978831: incorrect handling
	  of HTTP 301 (patch by Solomon Peachy)
	* Added support for the new libnotify API.
	  (Emilio Pozuelo Monfort)
	* Fixes Debian #600638: Wrong number of unread items in mouse
	  over tray icon with zh_TW locale. (Adrian Bunk)
	* Port from dbus-glib to GDBus. (Emilio Pozuelo Monfort)
	* Port from libnm-glib and dbus-glib to direct DBus calls using
	  GDBus. This way we always build the NetworkManager support,
	  and it's only used if it's running on the user's system.
	  (Emilio Pozuelo Monfort)
	* Removed bookmarking support for the dead Backflip.
	  (Adrian Bunk, reported by Kenneth Lakin)
        * SF #3127001: Fix Toolbar Settings label wrong xalign in preferences dialog
          (patch by Fred Morcos)
	* SF #3177676: Cannot handle gzipped HTTP responses.
	  (patch by hyperair)
	* SF #3132354: Show tooltip when column to small to show text
	  (patch by Ricardo Cruz)
	* SF #3203121: Add support for NM 0.9 (patch by Dan Williams)
	* SF #3019505: Fixed drag and drop in the feed list.
	  (Emilio Pozuelo Monfort)
	* Fixes Debian #538250: Revert item_set_description() to the
	  1.4 code since the HTML detection created too many false
	  negatives. (Adrian Bunk, reported by Wouter Verhelst)

	* Added Asturian translation. (Marquinos)
	* Added Danish translation. (Joe Hansen)
	* Added Galician translation. (Anxo Outeiral)
	* Added Hebrew translation. (Yaron Sheffer)
	* Added Ukrainian translation. (Yuri Chornoivan)
	* Updated Albanian translation. (Besnik Bleta)
	* Updated Arabic translation. (Khaled Hosny)
	* Updated Chinese/Simplified translation. (Aron Xu)
	* Updated German translation. (Lars Windolf)
	* Updated Italian translation. (Gianvito Cavasoli)
	* Updated Russian translation. (Leonid Selivanov)
	* Updated Slovak translation. (Pavol Klacansk)


2010-02-16   Adrian Bunk <bunk@users.sourceforge.net>

	Version 1.7.4 (Unstable)

	* Merged patch that fixes LP #238958: always present window
	  on current workspace if tray icon is clicked.
	  (patch by Fabien Tassin and Sasa Bodiroza)
	* Cleanup of default stylesheet. Removed used styles. (Lars Windolf)
	* Permanently removed LUA scripting support. (Lars Windolf)
	* Added more default feeds to be not so open source specific.
	  (Lars Windolf)
	* Require libsoup >= 2.28.2 to avoid bugs in older versions.
	  (Adrian Bunk)

	* Updated Spanish translation. (Rodrigo Gallardo)


2010-01-24   Lars Windolf <lars.windolf@gmx.de>

	Version 1.7.3 (Unstable)

	* Added patch SF #2883678: Support for notification append
	  (patch by Ted Gould)
	* Implemented folder re-expansion when switching from
	  reduced feed list mode back to full hierarchic mode.
	  (Lars Windolf)
	* Updated proxy settings are now forwarded to the internal
	  renderer again. (Lars Windolf)
	* Fixes SF #2872001: Allowing compilation against
	  NetworkManager 0.8 which decided to force 100000 packages
	  out there to support both "libnm-glib" and "libnm_glib".
	  (reported by Michal Nowak)
	* Fixes an RSS 1.1 parsing bug that caused items not to
	  be parsed at all (reported by Roberto Guido)
	* Fixes SF #2883971: proxy authentication doesn't work
	  (reported by Louis White and others)
	* Improves handling of feeds with relative item links.
	  (patch by Rafael Kitover)
	* Fixes SF #2928927: Remember sort column when sorting by
	  item state (patch by Andy Kittner)
	* Readded workaround for zoom setting of zero (which
	  prevents zooming). (patch by Rafael Kitover)
	* Use gtk_show_uri() instead of relying on "gnome-open".
	  (Lars Windolf)
	* Using g_time_val_from_iso8601 instead of propietary
	  solution we had. (Lars Windolf)
	* Simplified pixmaps resolving as we used only one source
	  directory anyway. (Lars Windolf)

	* Updated Catalan translation. (Gil Forcada)


2009-11-19  Adrian Bunk <bunk@users.sourceforge.net>

	Version 1.7.2 (Unstable)

	* Fixes SF #2827075: Migrate from libglade to GtkBuilder.
	  (Hubert Figuiere and Emilio Pozuelo Monfort)
	* Fixes SF #2831121: Require WebKitGTK+ >= 1.1.11 since
	  older versions crash frequently when built with gcc 4.4.
	  (Adrian Bunk)
	* Go back to using libtool for getting a proper rpath with
	  libraries in unusual locations found through pkg-config.
	  (Adrian Bunk, reported by Leon Nardella)
	* Fixes SF #2831007: Opening enclosures by URL fails intermitantly
	  (Lars Windolf, reported by Eric Drechsel)
	* Fixes a unique node id check that could have caused duplicate
	  node ids. (Lars Windolf)
	* Removes the GConf option for a user defined date format.
	  (Lars Windolf)
	* We do not update comment feeds returning HTTP 410 anymore.
	  (Lars Windolf)
	* Fixes SF #2897668: Crash when adding Bloglines subscriptions.
	  (Lars Windolf)
	* Fixes a crash when deleting items.
	  (Lars Windolf)
	* Fixes SF #2823526: Increase the width of the left column
	  in the Script Manager.
	  (Adrian Bunk, reported by Pavol Klačanský)
	* Fixes Debian #539857: Hide link cosmos for items that don't have
	  a valid url, instead of displaying it and crashing when clicked.
	  (Emilio Pozuelo Monfort, reported by Nelson A. de Oliveira)
	* Use silent automake rules. (Adrian Bunk)
	* Patch #2843340: Fixes handling of duplicate ids in OPML files.
	  (Ruper Swarbrick)
	* Added a timeout for downloads. (Arnold Noronha)
	* Fixes SF #2861203: Crash when creating new search folder.
	  (reported by Andreas Kern and larslj)
	* Fixes SF #2873588: Error in welcome message.
	  (reported by adiroiban)
	* Use soup_message_disable_feature() to disable proxy and
	  cookies when needed, instead of creating multiple SoupSessions,
	  one for each use case. Require libsoup >= 2.28.0 for it.
	  (Emilio Pozuelo Monfort)
	* Stop accessing GTK+ structures directly, use accessors instead
	  in preparation for GTK+ 3.0. Require gtk+ >= 2.18.0 for it.
	  (Emilio Pozuelo Monfort)
	* Simplified DB schema to avoid costly cleanup. (Lars Windolf)
	* Patch SF #2894307: Fixes <tab> key cycling in items list.
	  (Simon Lipp)
	* Put the next selected item on top when scrolling in the
	  item list during Next-Unread. (patch by JustFillBug)

	* Updated Dutch translation. (Erwin Poeze)
	* Updated French translation. (Vincent Lefevre)
	* Updated Hungarian translation. (Gabor Kelemen)
	* Updated Romanian translation. (Adi Roiban)
	* Updated Slovak translation. (Pavol Klacansk)


2009-08-10  Adrian Bunk <bunk@users.sourceforge.net>

	Version 1.7.1 (Unstable)

	* Re-fix item being unselected when opening preferences for
	  the first time, or when (un)hiding read items from folders.
	  (Emilio Pozuelo Monfort)
	* Fixes a crash when adding subscriptions that needs feed
	  auto discovery. (Arnold Noronha)
	* Add a --add-feed option that adds a new subscription. It
	  can also be used while Liferea is running, and it will add
	  the feed to the running process. (Emilio Pozuelo Monfort)
	* Let liferea-add-feed work when there is no DBus support
	  by using --add-feed. (Emilio Pozuelo Monfort)
	* Changed the update queue logic which previously restricted
	  the number of updates to 1 per 500ms under peak loads.
	  (Arnold Noronha)
	* Removed a not-useful-enough interface to save/load
	  GoogleSource edits to disk across Liferea sessions.
	  (Arnold Noronha)
	* Link directly with libgthread-2.0 and libICE,
	  fixes linking with gold. (Adrian Bunk)
	* Re-add grayflag.png since it is actually used.
	  (Adrian Bunk, reported by Maik Zumstrull)
	* Let notification.h be shipped in tarballs.
	  (Emilio Pozuelo Monfort, reported by George Sherwood)
	* Don't ship Google and Bloglines icons, download them as with
	  any other subscription instead. (Emilio Pozuelo Monfort)
	* Fix advanced new subscription dialog to set the filter
	  filechooser bar insensitive if the filter checkbox is unset.
	  Also make the feed properties dialog not completely hide the
	  filter filechooser, only set it insensitive if the filter
	  checkbox is unset. (Emilio Pozuelo Monfort)

[truncated]<|MERGE_RESOLUTION|>--- conflicted
+++ resolved
@@ -15,14 +15,13 @@
 	* #876 Add reader mode preference
 	  (Lars Windolf)
 
-<<<<<<< HEAD
 	* Implement support for subscribing to LD+Json metadata
 	  listings e.g. concert or theater event listings
-=======
+	  (Lars Windolf)
+
 	* Provide the default icon for feeds with no favicon as SVG
 	  for nicer rendering in wide view. Drop some unused icons.
 	  Replace tray icon with scalable version.
->>>>>>> 852bbac9
 	  (Lars Windolf)
 
 
