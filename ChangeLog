To be released

	Version 1.13.2

	* #250 Update some dialog labels
	  (GreenLunar)

	* #854: Adding new search folder options to match
	  subscription source ULR and parent folder name.
	  (suggested by muhlinux)

	* #851: Add accessibility check to code tests
	  (Lars Windolf)

	* #851: Fix accessibility annotations for several combo boxes.
	  (Lars Windolf)

	* #850: Fix embedded youtube video bug.
          (reported by sblondon)

	* Updated German translation
	  (Lars Windolf)


2020-06-11   Lars Windolf <lars.windolf@gmx.de>

	Version 1.13.1

	* Fixes #840: OPML source subfolders not working
	  (fixed by Tomáš Janoušek)

	* #837: Removing GTimeVal references
	  (Tom Perez)

	* #827: Respect global update refresh interval for TheOldReader
	  (Matthew Horan)

	* #826: Fix save/restore position issues with tray icon
	  (Matthew Horan)

	* #822: Improve performance of item list loading
	  (Rich Coe)

	* Fixes #821: Skip current item when finding next unread item
	  (Tom Perez)

	* #815: Add support for subscribing to HTML5 websites
	  without RSS/Atom feeds by extracting article
	  titles,links and descriptions
	  (Lars Windolf)

	* #816: Increase size of stored favicons to 128x128px
	  to improve icon quality in 3-pane wide view. Also add
	  favicon URL discovery tests.
<<<<<<< HEAD
	
	* #752: Trayicon plugin has now a configuration option
	  to change the behaviour when closing Liferea.
	  (BurnhamG)
    
 	* Add Readability.js library (Apache 2.0 licensed)
	  and auto-apply Readability.js to all headlines
	  (Lars Windolf)

	* Drop unused glade/google_source.ui
	  (Lars Windolf)

	* Drop support of combined view mode, this is necessary
	  to add rich content support which relies on DOM
	  transformation and Readability.js
	  (Lars Windolf)

	* Drop ns_photo support, as it is rarely used and
	  allows us to get rid of XSLT extra handling
	  (Lars Windolf)
=======
>>>>>>> 2e57674b

	* Fixes #821: Skip current selected unread item on
	  'next unread item'
	  (Tom Perez)

	* #800: Expose remove-item action for plugins
	  (mozbugbox)

	* Fixes #799: plugins/headerbar.py translations not active
	  (reported by Paul Gevers)

	* Fixes #783: Update IS_STATE when update item in itemlistview
	  (mozbugbox)

	* #752: Trayicon plugin has now a configuration option
	  to change the behaviour when closing Liferea.
	  (BurnhamG)

	* Fixes #693: Add trayicon plugin option to disable minimizing to tray
	  (BurnhamG)


2020-03-04   Lars Windolf <lars.windolf@gmx.de>

	Version 1.13.0

	* #764: Add MediaRSS support (e.g. Youtube feeds) to display
	  descriptions and thumbnails
	  (Mikel Olasagasti)
	* #773: Add WebKit Inspector menu option to HTML view when
	  run with --debug-html (by sillyslux)
	* #714: Replaces deprecated gtk_menu_popup
	  (Leiaz)
	* #705: New hotkey Ctrl-O to open enclosures
	  (Leiaz)
	* #680: Add xdg-email command to item list popup menu
	  (poetsmeniet)

	* Drop unused glade/google_source.ui
	* #699: Refactoring of duplicate check handlingg
	  (dymoks

	* #746: Fix accessibility fatals reported by gla11y
	  (reported by Paul Gevers)
	* Fixes #730: "Update all subscriptions at startup" overrides
	  "Don't update this feed automatically"
	  (Dymtro Kyrychuk, reported by Paul Wise)
	* Fixes #639: Right clicking on article no longer selects it
	  (Leiaz, reported by Bruce Guenter)

	* #737: Update of Italian translation
	  (madmurphy)
	* #745: URL fix for French example feeds
	  (sblondon)

	* Update inline docs on headline view modes


2019-12-04   Lars Windolf <lars.windolf@gmx.de>

	Version 1.12.6

	* #658: Add confirmation dialog when adding duplicate subscription
	  (dymoksc)

	* Fixes #689: When resuming from sleep feeds were being fetched
	  before Wifi cam up
	  (ghost)
	* Fixes #685: Headerbar plugin "Mark All Read" button is not
	  feed-specific
	  (Robbie Cooper)
	* Fixes #549: Scrollbars not always present in the headline area
	  (Leiaz)
	* Fixes #543: Next update overrides HTML5 enrichment
	  (Lars Windolf)
	* Fixes overly wide label in enclosure preferences dialog
	  (Lars Windolf)
	* Dropped unencrypted warning from auth dialog (not true anymore)
	  (Lars Windolf)

	* #692: Update of Czech translation
	  (RadimNo)
	* #688: Adding translatable tooltips for the headerbar plugin
	  (Robbie Cooper)


2018-09-07   Lars Windolf <lars.windolf@gmx.de>

	Version 1.12.5

	* #665: Webkit browser now supplies 'Liferea' component in user agent
	* #664: Added "Mark All As Read" button to headerbar plugin
	* #620: Added flatpak JSON
	  (glitsj16)
	* #579: Added item list column drag and drop reordering
	  (Yanko Kaneti)
	* #436, #662: Move from GnomeKeyring to libsecret
	  (bgermann)

	* Fixes #663: Correct instapaper sharing link
	  (Daniel Alexandersen)
	* Fixes #661: Update sharing links
	  (Daniel Alexandersen)
	* Fixes #271: Consistent over usage of CPU (trigger by "Next Unread" loop)
	  (reported by GreenLunar)

	* #472, #632: Dropping Inoreader support (API broke)


2018-07-23   Lars Windolf <lars.windolf@gmx.de>

	Version 1.12.4

	* Fixes #660: Added installable plugin to change accels
	  (Lars Windolf)
	* Fixes #654: Segfault on date out of range
	  (Leaiz)
	* Fixes #651: Fixes Free Music Archive link in default OPMLs
	  (reported by benjbrandall)
	* Fixes #649: Switch from persistent to session-only cookies
	  (Daniel Alexandersen)
	* Fixes #645, #646: unread count of vfolder
	  (Leaiz)
	* Fixes #637: Extra keywords in .desktop file (syndication; rss; atom)
	  (Daniel Alexandersen)
	* Fixes #557: Updating counters for remote sources
	  (Leiaz)

	* Updated cookie usage hint in FAQ


2018-05-02   Lars Windolf <lars.windolf@gmx.de>

	Version 1.12.3

	* #634: Added setting for custom download commands
	  (Leiaz)
	* #614: GTK Headerbar support via plugin
	  (Lars Windolf)
	* #608: Refactoring UI code to switch to GAction and GtkBuilder
	  Note: this implies not having icons in the main menu anymore
	  which were still there for all non-GNOME users (see #626).
	  (Leiaz)
	* #589: Item list view column order rework as a preparation for
	  possible real column drag&drop. Introduces a new DConf setting
	  for the column order.
	  (Yanko Kaneti)

	* Fixes #280: Mark read toolbar button always disabled for search folders
	  (Lars Windolf, reported by dvahalev)
	* Fixes #591: Please add a safety question when "marking all read"
	  (Leiaz, reported by Nudin)
	* Fixes #625: Avoid exception in trayicon.py
	  (Lars Windolf)
	* Fixes #627: GnomeKeyring plugin fails to activate when keyring doesn't exist
	  (Lars Windolf)
	* Fixes #630: Fix feed list selection after DnD
	  (Peter Zaitev)
	* Fixes #633: Big Memory leak in date code
	  (Leiaz)

	* Update of Turkish translation (emintufan)
	* Update of French translation (guilieb)


2018-03-07   Lars Windolf <lars.windolf@gmx.de>

	Version 1.12.2

	* Adding a plugin installer plugin that allows discovering
	  and automatically installing 3rd party plugins
	* #585: Drop language from user agent to increase privacy
	  (Daniel Aleksandersen)
	* #583: Add transmission-gtk and aria2 as download tool options
	  (Daniel Aleksandersen)
	* #495: New command line option --disable-plugins (-p) to start
	  with all plugins disabled.

	* Fixes #610: Liferea not showing up in GNOME Software
	  (Yanko Kaneti)
	* Fixes #604: Correctly print error message when failing
	  to unlock GNOME keyring
	  (ghost)
	* Fixes #602: CSS style for GTK link colors not used
	  (reported by pupyc)
	* Fixes #581: Redirect location updates and adds HTTP 308 (RFC 7538) support
	  (Daniel Aleksandersen)
	* Fixes #578: Unable to set unread items in bold
	  (Leiaz, reported by EverEve)

	* #612: Update of French translation
	  (Guillaume Bernard)
	* #596: Update of Swedish translation
	  (jony0008)
	* #594: Update of Polish default feed list
	  (wmyrda)
	* #584: Fixes broken OPML feed list entries
	  (Daniel Aleksandersen)
	* #584: Added Norwegian feed list
	  (Daniel Aleksandersen)
	* #577: Fixes newsbin doc typo
	  (Daniel Aleksandersen)


2017-12-27   Lars Windolf <lars.windolf@gmx.de>

	Version 1.12.1

	* Fixes #562: Lintian spelling errors
	  (reported by Paul Gevers)
	* Fixes #563: Appstream data has new format
	  (patch by Paul Gevers)
	* Fixes #572: Doesn't remember some sort orders
	  (reported by geplus)
	* Fixes #504: Fix assertions/crashes on changing view layouts
	  (Leiaz)
	* Fixes #573: Workaround to avoid GtkPaned shrinking
	  (Leiaz)

	* #566: Update of Italian translation (Gianvito Cavasoli)
	* #566: Update of Italian default feed list (Gianvito Cavasoli)
	* #514: Update of Indonesian translation (Samsul Ma'arif)
	* #514: Added Indonesian default feed list (Samsul Ma'arif)
	* Update of German translation


2017-11-30   Lars Windolf <lars.windolf@gmx.de>

	Version 1.12.0

	* Fixes unhiding from tray icon when activated via GApplication
	  (when starting Liferea a 2nd time)
	* #399: Reorder columns in 'Normal' email-like view
	  to have the date column always at the end
	  (Mikel Olasagasti)
	* #532: Add plugin to make unread feeds titles bold
	  (Yanko Kaneti)
	* Workaround for #503: Liferea deanonymize Tor
	  (Leiaz)
	* Fixes #450: #546 Resize both panes in normal and wide view
	  (Leiaz)
	* Fixes #538: toggle_visibility() does not make a minimized window
	  visible again
	  (reported by Balló György)
	* Fixes #522: Segfault when switching feed in combined view
	  (patch by jonmstone)
	* Fixes #419, #457: Handling of relative URLs in Atom parser
	  (Leiaz)
	* Added 'View Image' context menu option in HTML view
	* Dropped del.icio.us from social bookmarking options
	  as it is a read-only service now.
	* Redesign of the wide view mode: larger titles with small text teasers
	* Added optional AMP/HTML5 content enrichment feature


2017-03-26   Lars Windolf <lars.windolf@gmx.de>

	Version 1.12-rc3

	* Fixes #459: Fixes GtkDoc warnings
	  (Leiaz)
	* Fixes #415: Filter commands are not asynchronous
	  (Rich Coe)
	* Fixes #363: Missing space above internal browser address bar
	  (reported by nekohayo, patch by Mikel Olasagasti)
	* Fixes #208: All "Unread" search folder items marked read at once
	  (Leiaz)
	* Fixes #251: Liferea does not always use theme icons when it is launched
	  on system startup (reported by GreenLunar, fix by Leiaz)
	* Change headline column sorting in wide view to time sorted

	* Updated Finnish translation (Jorma Karvonen)
	* Updated Latvian translation (Rihards Prieditis)
	* Updated Albanian translation (Bensik Bleta)
	* Updated Hungarian translation (Balázs Úr)
	* Updated Brazlian translation (Rafael Ferreira)
	* Updated French translation (Guillaume Bernard)


2016-11-11   Lars Windolf <lars.windolf@gmx.de>

	Version 1.12-rc2

	* Change all g_warnings() to g_print() for remote source
	  to avoid "crashing" on errors.
	* Reorganized all UI definitions in separate files to simplify
	  GtkBuilder handling.
	* Github #425: Add GeoRSS info and map link in item header
	  (Mikel Olasagasti)
	* Github #407: Replacing deprecated elements in preferences
	  (Leiaz)
	* Github #396: Create LifereaApplication type
	  (Leiaz)
	* Github #434: Partial RFC3229+feed support for bandwidth savings
	  (Daniel Aleksandersen)

	* Fixes Github #208: gtk_tree_store_get_path: assertion
	  'iter->stamp == priv->stamp'
	  (reported by Mno-hime)
	* Fixes Github #403: Leftover OSM XSLT in item view
	  (reported by Paul Gevers)
	* Fixes Github #423: Internal browser shows files system on go-back
	  (Leiaz, reported by Paul Gevers)

	* Updated German translation
	* Github #441: Updated French translation
	  (Surfoo)


2016-09-20   Lars Windolf <lars.windolf@gmx.de>

	Version 1.12-rc1a

	* Fixing missing header files

2016-09-19   Lars Windolf <lars.windolf@gmx.de>

	Version 1.12-rc1

	* Github #348: Added support for downloading content that
	  cannot be displayed by HTML widget (e.g. PDFs)
	  (Leiaz)
	* Github #355: Migrate to Python3 libpeas loader
	  (patch by picsel2)
	* Github #311: Upgrade to WebKit2
	  (patch by Leiaz)
	* Github #292: Show new item count in tray icon
	  (patch by mozbugbox)
	* Github #297: Minimize to systray on window close
	  (patch by Hugo Arregui)
	* Github #325: Auto-fitting, translated license
	  (patches by GreenLunar and Adolfo Jayme-Barrientos)

	* Fixes Github #73: Problem with favicon update
	  (reported by asl97)
	* Fixes Github #177, #350: Tray icon not scaled properly
	  (patch by mozbugbox)
	* Removes GeoIP rendering via OSM to avoid exposing
	  users to remote JS library resources.
	  (reported by Paul Gevers)
	* Fixes Github #337: Case sensitive sorting
	  (reported by Pi03k)
	* Fixes Github #361: Show all enclosuers
	  (Leiaz)
	* Fixes Github #368: Segfault on liferea-feed-add
	  (Leiaz)
	* Fixes Github #382: Broken Auto-Detect/No Proxy setting
	  (Leiaz)
	* Fixes Github #383: Per feed don't use proxy setting is broken
	  (reported by Leiaz)

	* Github #309: Update of Japanese translation
	  (IWAI, Masaharu)
	* Github #329: Update of Hebrew translation
	  (GreenLunar)
	* Github #330: Update of Spanish translation
	  (Adolfo Jayme-Barrientos)
	* Update of Swedish translation
	  (Andreas Ronnquist)


2016-01-30   Lars Windolf <lars.windolf@gmx.de>

	Version 1.11.7

	* Github #287: Add support for media:group.
	  (patch by Leiaz)
	* Github #287: Fixes issues with media:content.
	  (patch by Leiaz)
	* Fixes Github #283: Bad .desktop categories definition
	  (reported by Wuzzy2)
	* Fixes Github #279: Fixes rules no visible in searchdialog
	  (patch by Leiaz)
	* Fixes Github #278: No "Download" tab in Tools/Preferences
	  (docs error, reported by Anders Jonsson)
	* Fixes Github #83: Segfault when sorting feeds in folder
	  (patch by Leiaz)
	* Fixes French translation
	  (patch by polo2ro)
	* Github #300: Updated manpage
	  (patch by GreenLunar)


2015-10-12   Lars Windolf <lars.windolf@gmx.de>

	Version 1.11.6

	* Added "Do Not Track" support (enabled per default)
	* Github #193: Added x-scheme-handler/feed to desktop file
	  (suggested by GreenLunar)
	* Github #209: Add image icons to plugins
	  (by GreenLunar)
	* Github #210: Enable tests for parsing RFC822 dates with 2 digit year
	  (patch by arunanbala)
	* Fixes Github #78: Shaky text in feed list
	  (reported by GreenLunar)
	* Fixes Github #195: Out-dated documentation on enclose download
	  (reported by brian-in-crawford)
	* Fixes Github #198: Traceback on popup notifications
	  (reported by GreenLunar)
	* Fixes Github #216: Untranslatable strings
	  (reported by GreenLunar)
	* Fixes Github #256: PyGIWarnings on loading plugins
	  (patch by glitjs16)


2015-06-19   Lars Windolf <lars.windolf@gmx.de>

	Version 1.11.5

	* Github #178: Implementing full screen mode for videos
	  (mozbugbox)
	* Fixes Github #32: Prevent erroneous "Mark all as read"
	  (reported by Mno-hime)
	* Improves Github #36, #113: UI lock up during refresh
	  (suggested by mozbugbox)
	* Fixes Github #180: Removing item from (v)folder marks all read
	  (reported by GreenLunar)
	* Fixes Github #140, #158: Vertical pane placement is forgotten.
	  (patch by foresto)
	* Fixes Github #182: Missing config.h include in date.c
	  (reported by Paul Gevers)

	* Update of Russian translation (bboa)


2015-04-14   Lars Windolf <lars.windolf@gmx.de>

	Version 1.11.4

	* Fixes Github #154: Crashes while starting (corrupt icon)
	  (reported by jcamposz)
	* Github #149: Fixes a random crash on startup
	  (patch by mozbugbox)
	* Fixes Github #79: RTL ordering of Back/Forward icons
	  (reported by GreenLunar)
	* Fixes Github #30: Segfault after updating from 1.8 to 1.10
	  (reported by vakuum)
	* Fixes Github #87: URL resolving wrong if base tag involved
	  (reported by DanMan, fixed by mozbugbox)
	* Fixes all defects reported by Coverity scan
	* Simplied external browser handling. Now Liferea only supports
	  the gtk_show_uri() launch mechanism for the system default browser
	  and a user specified browser command.

	* Update of Albanian translation (Besnik Bleta)
	* Update of Hebrew translation (Genghis Khan)
	* Update of Spanish translation (Juan Campos Zambrana)
	* Fixes typo in Italian translation


2015-02-11   Lars Windolf <lars.windolf@gmx.de>

	Version 1.11.3

	* Fixes Github #134: Broken default news feed.
	  (reported by pvdl)
	* Fixes Github #133: Subscribe into TheOldReader categories
	* Fixes Github #122: Crashes at launch, "segmentation fault"
	  (reported by geoffm)
	* Fixes some memory leaks
	  (patch by Rich Coe)
	* Fixes Github #145: Incorrect method triggered for 'Launch External'
	  (patch by mozbugbox)
	* Fixes Github #48: Window stays hidden on next start after Ctrl+W
	  (reported by Jeff Fortin)
	* Expose LifereaHtmlView to GObject Introspection
	  (patch by mozbugbox)
	* Improves Google Reader API error handling
	* Now using HTTPS only when accessing TheOldReader
	* Added LifereaNodeSourceActivatable interface to allow plugins
	  implementing new node source types.
	* Downgrade enclosure drop warning from Glib warning to debug trace.


2015-01-06   Lars Windolf <lars.windolf@gmx.de>

	Version 1.11.2

	* Fixes Github #132: Broken documentation link
	  (reported by kallus)
	* Fixes Github #121: Wrapping issue in folder display
	  (reported by Jeff Forting)
	* Fixes Github #114: Avoid termination on UTF-8 validation error
	* Fixes Github #90: Libnotify plugin not working
	  (reported by asl97)
	* Fixes Github #86: Support HTTP content negotiation
	  (suggested by DanMan)
	* Black-list some categories used by Google Reader clones
	  that should not be visible.
	* Allowing browser history to go back to previously
	  shown headline when browsing inside the item view.
	* Dropping offline option as this is duplicated with
	  desktop environment in GNOME/network manager.
	* Fixes Github #100: Problems with dark Adwaita theme in GTK 3.14
	  (reported by majutsushi)
	* Fixes for preferences dialog width.
	  (patch by Jeff Fortin)

	* Update of Arabic translation (Khaled Hosny)


2014-08-31   Lars Windolf <lars.windolf@gmx.de>

	Version 1.11.1

	* Fixes Github #81: Inability to add subscriptions
	  (reported by GreenLunar)
	* Fixes Javascript links not opening in new browser tabs

	* Updated Hebrew translation (Genghis Khan)
	* Fixes Github #88: Minor DE translation mistake (moraxy)


2014-08-12   Lars Windolf <lars.windolf@gmx.de>

	Version 1.11.0

	* Added experimental InoReader support
	* Added experimental Reedah support

	* Fixes SF #1123: Mistakenly claims "TinyTinyRSS source is not self-updating"
	  (reported by Dominik Grafenhoher)
	* Fixes SF #1119: Crash on font resize at startup.
	  (reported by David Smith)
	* Fixes #1056, #1089, #1098: Honor preferences when opening links
	  (patch by Daniel Seither)
	* Fixes #1117: Selecting last unread item in reduced feed list jumps to next feed
	  (reported by Bruce Guenter)
	* Fixes missing "Via" metadata type
	  (patch by Rich Coe)
	* Fixes incorrect new count reset handling in item_state.c and
	  some of the node source implementations.
	* Fixes SF #1096: missing installation of liferea.convert file
	  (reported by stqn)
	* Fixes SF #1135: liferea-add-feed doesn't process feed:https//
	  (patch by Kevin Walke)
	* Fixes SF #1137, #1142: startup race with LifereaHtmlView
	  (reported by Yanko Kaneti)
	* Fixes Github #13: Parsing errors not visible with dark themes
	  (reported by Steve Kelly)
	* Fixes Github #29: Do not use bold text for feeds/folders with unread items
	  in the leftmost treeview (repored by Jeff Fortin)
	* Fixes SF #1141: Liferea does not update feeds with TinyTinyRSS
	  (reported by Dominik Grafenhofer, denk_mal, Fabian Henze)
	* Fixes SF #1150: subscription prop/source: not all fields and
	  buttons visible (reported by David Smith)
	* Fixes Github #26: RTL comments appear incorrectly
	  (reported by yaconf)
	* Fixes Github #27: Images do not autosize to fit the available space
	  (reported by Jeff Fortin)
	* Fixes Github #34: Add TinyTinyRSS Enclosure Support
	  (reported by Adrixan)
	* Fixes Github #43: "Any of the following" search condition doesn't work
	  (reported by Jeff Fortin)
	* Fixes Github #49: Some dialogs scrolling areas do not request enough height
	  (reported by Jeff Fortin)
	* Fixes Github #53: Doesn't automatically update feed name and favicon
	  for new feed (reported by asl97)
	* Patch SF #224: Update to new libxml2 buffer API
	  (Simon Kagedal Reimer)
	* Patch SF #209: Avoid copying list in itemset_merge_items
	  (kaloyan)
	* Make Liferea use ETags and send If-None-Match
	  (patch by Chris Siebenmann)
	* Support NOCONFIGURE for RPM builds
	  (Charles A Edwards)

	* Rename README to README.md
	* Removing libindicate support (to be added as plugin maybe)
	* Removing libnotify support (to be added as plugin maybe)
	* Removing build in tray icon support
	* Added tray icon plugin
	* Added category/folder support for TheOldReader
	* Added folder auto-removal for TinyTinyRSS & TheOldReader

	* Updated README on plugin contribution
	* Updated Arabic translation (Khaled Hosny)


2013-10-08   Lars Windolf <lars.windolf@gmx.de>

	Version 1.10.3

	* Asking for credentials again if TinyTinyRSS login fails
	* Asking for TinyTinyRSS credentials only 3 times
	* Checking wether TinyTinyRSS base URL is lost
	* Added warning on TinyTinyRSS login when source is not self-updating
	* "--debug-net --debug-verbose" now traces POST data
	* Patch #230 Add GNOME AppData XML (Mikel Olasagasti)

	* Updated Italian translation (Gianvito Cavasoli)
	* Updated Italian localized feed list (Gianvito Cavasoli)


2013-09-05   Lars Windolf <lars.windolf@gmx.de>

	Version 1.10.2

	* Patch SF #222: Make media player seekable
	  (Simon Kågedal Reimer)
	* Fixes SF #1102: Spelling error in man page
	  (David Smith)
	* Fixes SF #1104: liferea.desktop missing keywords
	  (David Smith)
	* Fixes SF #1105: Start Minimized to Tray Does Not Work
	  (reported by bitlord)
	* Fixes SF #1114: Crashes opening browser on item without link via popup
	  (reported by Rich Coe, David Smith)
	* Improved handling of broken Atom author information.
	  (Lars Windolf)
	* Removed dead Google Reader code to avoid doing requests to Google.
	  Replaced with dummy source that even allows normal feed updates.
	  (Lars Windolf)
	* Added hint to FAQ on how to workaround broken Flash support
	  (Lars Windolf)
	* Dumping feedlist.opml with indentation for readability.
	  (suggested by Christoph Temmel and Simon Kågedal Reimer)


2013-07-28   Lars Windolf <lars.windolf@gmx.de>

	Version 1.10.1a

	* Fixes SF #1102: Liferea does not show a window
	  (reported by genodeftest)

2013-07-28   Lars Windolf <lars.windolf@gmx.de>

	Version 1.10.1

	* Fixes SF #1059: Liferea crashes with system proxy enabled
	  (reported by genodeftest)
	* Fixes SF #1095: Theme color detection bug / white fonts.
	  (reported by David Smith and others)
	* Fixes SF #1097: Default feed refresh interval cannot be set to 0
	  (reported by stqn)
	* Fixes SF #1100: --debug-gui crashes with segmentation fault
	  (reported by genodeftest)
	* Fixes SF #1101: Outdated manpage
	  (reported by genodeftest)
	* Patch SF #225: Make media player work with GStreamer 1.0
	  (Simon Kågedal Reimer)
	* Patch SF #226: Add trailing semi-colon to MimeType so that the desktop
	  file validates (Yanko Kaneti)
	* Patch SF #227: Remove letfover square bracket configure.ac
	  (Yanko Kaneti)
	* Patch SF #228: Add net.sf.liferea.gschema.xml to AC_CONFIG_FILES
	  (Yanko Kaneti)


2013-07-10   Lars Windolf <lars.windolf@gmx.de>

	Version 1.10.0

	* Added experimental sync support for TheOldReader
	  (Lars Windolf)
	* Removed 'Update' link in comments display as it is pretty useless
	  (Lars Windolf)
	* Removed 'No Comments' display as it is rather useless
	  (Lars Windolf)
	* Prevent re-rendering item display on setting item flagged
	  (Lars Windolf)
	* Changed unread number rendering to be right bound and non-ellipsized
	  (Lars Windolf)
	* Fixes g_strstr_len assertions caused by search folder item matching
	  (Rich Coe)
	* Updated documentation to reflect Google Reader, TheOldReader changes
	  (Lars Windolf)
	* Removed welcome text, restoring last feed/item selection instead
	  (Lars Windolf)
	* autogen.sh now reports errors on missing autoconf or intltool
	  (suggested by Scott Kostyshak)
	* Correctly check for gobject-introspection build dependency
	  (suggested by Scott Kostyshak)

	* Updated Basque translation (Mikel Olasagasti Uranga)
	* Updated Danish translation (Joe Hansen)
	* Updated Dutch translation (Erwin Poeze)
	* Updated Finnish translation (Jorma Karvonen)
	* Updated Russian translation (Leonid Selivanov)
	* Updated Ukrainian translation (Yuri Chornoivan)
	* Updated Vietnamese translation (Trần Ngọc Quân)
	* Updated German translation (Lars Windolf)


2013-05-22   Lars Windolf <lars.windolf@gmx.de>

	Version 1.10-RC4

	* Added an option to convert Google Reader subscriptions
	  to local feeds (Lars Windolf)
	* Fixes SF #1080: segfault opening attachment due to incorrect g_free()
	  (reported by Adam Nielsen)
	* Fixes SF #1075: GLib warnings of "string != NULL" assertion failure
	  (reported by Simon Kågedal Reimer)
	* Fixes missing shading in 2-pane mode rendering
	  (reported by Zoho Vignochi)
	* Fixes search folders including comment items
	  (reported by David Willmore)


2013-05-22   Lars Windolf <lars.windolf@gmx.de>

	Version 1.10-RC3

	* Fixes SF #1069: broken rendering in tt-rss feeds
	  (patch by Simon Kågedal Reimer)
	* Merged SF #219: View *.xml files along with *.opml files in file chooser
	  (patch by Simon Kågedal Reimer)
	* Merged SF #233: Show feed name in item view when in merged views.
	  (patch by Simon Kågedal Reimer)
	* Merged SF #193: Use GtkInfoBar for note in preferences window
	  (patch by Fred Morcos)
	* Require intltool >= 0.40.4 (Adrian Bunk)

	* Updated Catalan translation (Gil Forcada)
	* Updated Danish translation (Joe Hansen)
	* Updated Polish translation (Piotr Sokół)


2013-05-12   Lars Windolf <lars.windolf@gmx.de>

	Version 1.10-RC2

	* Extended user agent by "AppleWebKit (KHTML, like Gecko)"
	  to solve incorrect mobile redirect with zdf.de
	* Added social bookmarking support for Mister Wong
	* Added social bookmarking support for Google Bookmarks
	* Update of German FAQ
	* Update of English FAQ
	* Added MimeType to .desktop file (Craig Barnes)
	* Fixes SF #1063: Can't open preferences twice
	  (Emilio Pozuelo Monfort, reported by David Smith)
	* Fixes SF #1040: In feed entries, spaces are replaced with "+"
	  (reported by Emmanuel Seyman)
	* Fixes SF #1051: Issues in RTL GUI of Liferea
	  (reported by phixy)
	* Fixes SF #1038, #1074: Updates ttrss feeds over and over
	  (reported by many users)
	* Fix several memory leaks (Emilio Pozuelo Monfort)
	* Require glib >= 2.28 for GApplication (Adrian Bunk)
	* Use the GTK+ 3 version, not wrongly the GTK+ 2 version,
	  of the libindicate GTK+ bindings (Adrian Bunk)
	* Updated the default feedlists (Adrian Bunk)
	* Removed support for libnotify < 0.7 (Adrian Bunk)

	* Added Vietnamese translation (Trần Ngọc Quân)
	* Updated Albanian translation (Besnik Bleta)
	* Updated Asturian translation (Iñigo Varela)
	* Updated Basque translation (Mikel Olasagasti Uranga)
	* Updated Danish translation (Joe Hansen)
	* Updated Finnish translation (Jorma Karvonen)
	* Updated German translation (Christian Stadelmann)
	* Updated Hungarian translation (Gabor Kelemen)
	* Updated Japanese translation (Takeshi Hamasaki)
	* Updated Latvian translation (Rihards Priedītis)
	* Updated Ukrainian translation (Yuri Chornoivan)


2013-01-30  Lars Windolf <lars.windolf@gmx.de>

	Version 1.10-RC1

	Please note that due to the SourceForge upgrade bug ticket numbering
	did change. This might be confusing... Old numbers are 7 figures,
	newer ones only 4!

	* Patch SF #3407290: Migrate to GSettings
	  (by Mikel Olasagasti)
	* Patch SF #3579177: Change .desktop category to News;Feed;
	  (by Stanislav Brabec)
	* Fix for Debian #668197: x-www-browser preference not working
	  (David Smith)
	* Added slider and time display to media player plugin.
	* Added Google Plus to social bookmarking options.
	* Removing deprecated g_thread_init() call
	* Auto-enable plugins on migration
	* Added missing -a option to manpage
	* Updated manpage to reflect XDG path migration
	* Changing GSettings path from /apps/liferea to /org/gnome/liferea
	* Changes default download thread concurrency from 2 to 3
	* Fixes regression about using the GNOME default font
	* Improves all item/link launching menus to consistently provide
	  three options: Tab, Browser and External Browser
	* Fixes SF #1037: Incorrect notifications for Google Reader
	  (patch by David Smith)
	* Fixes SF #1048: Removed all feedvalidator.org references from FAQ
	  and XSLT as it was reported to host malware.
	  (reported by bkat)
	* Fixes SF #1041: Some GPLv2 license headers were outdated
	  (reported by Emmanuel Seyman)
	* Fixes SF #1044: tt-rss API changed (we now support only 1.6 API)
	  (patch by Sebastian Noel)
	* Fixes assertion when creating new tt-rss subscriptions
	* Fixes XHTML errors caused by extra <body> tags returned by tt-rss
	* Fixes missing item list update when browsing item URLs in Liferea


2012-10-28  Lars Windolf <lars.windolf@gmx.de>

	Version 1.9.7

	* Added new preference for default viewing mode.
	* Changing toolbar button order to prevent accidental clicks on
	  "Mark All Read" when clicking on more frequent buttons like
	  "Next Unread".
	* Added Google Chrome as a browser choice to preferences.
	* Roughly reordered browser choices after browser market share.
	* Removed shading behaviour for unread items in combined view
	  as it doesn't match GTK theming well
	* Removed auto-hide Javascript menu from combined view to simplify
	  rendering in 3-pane modes.
	* Fixes items not removed from search folder count when feed is removed.
	* Fixes search folder rebuilding (do not include comment items).
	* Fixes SELECT offset handling when rebuilding search folders.
	* Now gives feedback when rebuilding search folders in feed list.

	* Update of German translation


2012-10-09  Lars Windolf <lars.windolf@gmx.de>

	Version 1.9.6

	* Removed "pass URL" check box from MIME type dialog.
	* Removed "Save In" entry from "Download" tab in preferences.
	* Removed "curl" choice in download tool preferences.
	* Removed "wget" choice in download tool preferences.
	* Added "steadyflow" choice in download tool preferences.
	* Patch SF #3569056: Use symbolic close buttons and spacing on tabs like gedit
	  (Sebastian Keller)

	* Fixes reloading item when browsing the web inside the item view.
	* Fixes preferences dialog not opening up a second time.
	* Fixes padding/alignments in preferences dialog.
	* Fixes SF #1418701: Remote server pounded into dirt on auto-download
	  (reported by anonymous)
	* Fixes SF #3567827: Double border around webview
	  (reported by borschty)
	* Fixes SF #3572660: crash in google_source_remove_node
	  (reported by Yanko Kaneti)
	* Prevents adding folders/search folders/newsbins to Google Reader
	* Prevents sorting subscriptions in Google Reader

	* Updated Polish translation (Wojciech Myrda)


2012-09-14  Lars Windolf <lars.windolf@gmx.de>

	Version 1.9.5

	* GIR dependencies are now mandatory
	* Migration to XDG directory layout in $HOME
	* Migrate from X session manager to GtkApplication
	* Raising GTK dependency to 3.4 for GtkApplication
	* Storing last window state in GConf now instead in the session command
	* Added Instapaper.com to social bookmarking sites (SF #3564393)
	  (patch by prurigro)
	* Use hint label for manual browser command preference (SF #3129429)
	  (patch by Fred Morcos)

	* Fixes comments_deinit() never being called
	* Fixes search folder counter update on feed removal
	* Fixes SF #3567715: Crash on network online status changes
	  (patch by Yanko Kaneti)


2012-08-24  Lars Windolf <lars.windolf@gmx.de>

	Version 1.9.4

	* Changes (c) name "Lars Lindner" -> "Lars Windolf" due to marriage
	* Removed compilation support for GTK2
	* Added GIR plugin system with libpeas
	* Added GnomeKeyring plugin that stores password in a keyring
	  instead of in the exported OPML.
	* Added simple media player plugin to play audio and video enclosures.
	* Only present enclosures of audio and video MIME type
	* Raise libindicate minimum dependency to 0.6
	* Patch SF #3515882: Also support libindicate 0.7 (Chow Loong Jin)
	* Dropping SIGSEGV signal handler to allow distro crash report tools to
	  work (as found in Ubuntu)
	* Ensure node ids are in DB node relation on startup.
	* Adding AM_PROG_AR to configure.ac to work with automake 1.12
	* Moved tab close button from the URL bar to the right of the tab label.
	* Smarter browser toolbar: appears now also in the item view when
	  browsing external content.

	* Don't ask for Google Reader authentication more than three times
	  with auto-update to avoid annoying the user.
	* Fixes SF Trac #10: Crash on empty search folders within folders
	  (reported by phyxi)
	* Fixes SF Trac #19: Auto-load-link doesn't work with feeds with comments
	  (reported by wonk0)
	* Fixes SF #2855990: Crash when dragging Google Reader feeds outside
	  Google Reader. This is now prevented.
	  (reported by algnod)
	* Fixes SF #3515880: missing include when compiling with libindicate
	  (patch by Chow Loong Jin)
	* Fixes search folders being invisible in reduced mode.
	* Fixes ever growing temporary DB files.
	  (patch by Sven Hartge)
	* Fixes visibility of enclosure list view for Ubuntu.
	* Fixes crashes on enclosure list context menu.
	* Fixes SF #3557513: Fixes crash on empty links in auto-load-link mode.
	  (patch by msquared84)
	* Fixes unknown metadata types reported in trace when loading Google
	  Reader subscriptions from DB.


2012-03-30  Lars Windolf <lars.windolf@gmx.de>

	Version 1.9.3

	* Added a new item history feature that allows navigating
	  through recently viewed items.
	* Added new "Fullscreen" toggle menu option.
	* For GTK+3: request dark theme variant for better contrast
	  between GUI and content. (Jeff Fortin)
	* Change schema defaults for folder display. Now unread
	  items are loaded per-default when clicking a folder.
	* Patch SF #3473743: GTK2 dependency has to be 2.24 (bento)
	* Improve DB item counting statements.
	  (patch by Regis Floret)
	* Change OpenStreetMap rendering from osmarender to mapnik.
	  (patch by Mikel Olasagasti)
	* Patch SF #3127016: Automatic scrollbars on enclosure actions view
	  (patch by Fred Morcos)

	* SF Trac #7: Removing icon from "Cancel All" in update dialog
	  so that .gtkrc "gtk-button-images=0" does have correct effect.
	  (reported by phixy)
	* Fixes SF #3480238: crashes when double clicking find
	  (reported by joeserneem)
	* Fixes Debian #660602: Item pane may be reset during feed update
	  (reported by Ben Hutchings)
	* Reimplemented search folder rule for item with enclosures.
	* Reimplemented search folder rule for item categories.
	* Reimplemented feed title matching rule for search folders.
	  (patch by John Levon)

	* Updated Catalan translation (Gil Forcada)


2012-03-23  Lars Windolf <lars.windolf@gmx.de>

	Version 1.9.2

	* Fixes another migration issue left from 1.9.1
	* Increasing sqlite3 dependency to 3.7+ for WAL journaling.
	* Removed sqliteasync code in favour of WAL journaling.
	  This significantly improves performance for ext4.
	* Added indices for parent_item_id and parent_node_id
	  to avoid slow item removal. (suggested by Paulo Anes)


2012-03-18  Lars Windolf <lars.windolf@gmx.de>

	Version 1.9.1

	* Disabled migration to ~/.liferea_1.9
	* Revert ISO 8601 parsing using Glib due to Debian #653196
	  This fixes SF #3465106 (reported by Vincent Lefevre)
	* Fixes SF #3477582: welcome screen not using theme colors.
	  (reported by stqn)
	* Do not update DB node and subscription info on startup
	  for performance reasons.
	* Perform VACCUM only when page fragmentation ratio < 10%.
	  (suggested by adriatic)
	* Removed tooltip on the "Next Unread Item" button to avoid
	  having it flashing each time it is clicked when skimming
	  through items.


2011-12-23  Lars Windolf <lars.windolf@gmx.de>

	Version 1.9.0

	* Add configure switch to compile against GTK2 or GTK3.
	  (Emilio Pozuelo Monfort, Adrian Bunk)
	* Raise dependencies and updated code to compile against GTK3.
	  (Emilio Pozuelo Monfort, Adrian Bunk)
	* Fixes proxy preference not affecting the HTML widget.
	  (reported by Chris Siebenmann)
	* Fixes SF #3363481: Feeds fail to update properly when entries ordered
	  "wrong" (patch by Robert Trace)
	* Fixes writing subscriptions into DB when importing from OPML
	  (reported by Dennis Nezic)


2011-12-10  Lars Windolf <lars.windolf@gmx.de>

	Version 1.8.0

	* Fixes SF #3441643: Deleting a feed also removes items copied to
	  news bins (reported by Jan Larres)

	* Updated French translation (Vincent Lefevre)
	* Added Hungarian default feed list (Gabor Kelemen)
	* Removed broken feeds from all default feed lists.
	  (suggested by Gabor Kelemen)


2011-11-16  Lars Windolf <lars.windolf@gmx.de>

	Version 1.8 RC2

	* Fixes Basque feed list. (Mikel Olasagasti)
	* Added user template CSS that helps users
	  changing the CSS definitions and is installed
	  into the cache directory per default.
	  (suggested by Jeff Fortin)
	* Fixes SF #3349330: Segfault when dropping
	  folders into Google Reader subscription.
	  (reported by no|disc)
	* Fixes SF #3046762: DB contains old comment items
	  of deleted feed entries.
	  (reported by FuturePilot)

	* Added Latvian translation. (Rihards Priedītis, Rūdolfs Mazurs)
	* Added Lithuanian translation. (Mindaugas Baranauskas)
	* Updated Basque translation. (Mikel Olasagasti Uranga)
	* Updated Chinese/Simplified translation. (Aron Xu)
	* Updated Dutch translation. (Erwin Poeze)
	* Updated Hungarian translation. (Gabor Kelemen)
	* Updated Russian translation. (Leonid Selivanov)
	* Updated Swedish translation. (Daniel Nylander)
	* Updated Ukrainian translation. (Yuri Chornoivan)


2011-09-14   Lars Windolf <lars.windolf@gmx.de>

	Version 1.8 RC1

	* Migrate cache directory to ~/.liferea_1.8
	* Merges SF #3367900: Fixes memory allocation issues.
	  (patch by doomkopf)
	* Merges new default feedlist for European Portuguese
	  (provided by Bruno Miguel)
	* Fixes SF #3398789: Keeps marking read items as unread.
	  (reported by naoliv)
	* Updated manual page


2011-06-21   Lars Windolf <lars.windolf@gmx.de>

	Version 1.7.6 (Unstable)

	* Fixes SF #3102116: MIME type definitions not saved.
	  (reported by Alexander Gnodtke)
	* Merges SF #3273050: Added diggio bookmarking option.
	  (patch by Daniel Noffsinger)
	* Merges SF #3273213: Open Social bookmarking in tab.
	  (patch by Daniel Noffsinger)
	* Allow reordering browser tabs.
	* Support popup menu key in feed/item/enclosure tree view.
	* Raise tt-rss dependency to 1.5
	  (patch by Paulo Schreiner)
	* Update tt-rss subscriptions when source node is updated.
	  (patch by Paulo Schreiner)
	* Fixes 2 way item state sync for tt-rss subscriptions.
	  (patch by Paulo Schreiner)
	* Fixes SF #3162756: HTML view doesn't use configured font.
	  (reported by nomnex)
	* Add X-GNOME-FullName to desktop file.
	  (Maia Kozheva)
	* Added optional libindicate support.
	  (Maia Kozheva)
	* Added partial Google Reader label support: Labels are
	  now sync'ed as folders from Google into Liferea.
	  (patch by Peter Oliver and Sergey Snitsaruk)
	* Fixes accidental drag&drop in HTML view.

	* Updated Polish translation (Myrda Wojciech)


2011-04-14   Lars Windolf <lars.windolf@gmx.de>

	Version 1.7.5 (Unstable)

	* Some more GTK+ GSEAL work. (Emilio Pozuelo Monfort)
	* Make "Disable Javascript" and "Enable plugins" preferences
	  have an effect without having to restart Liferea.
	  (Emilio Pozuelo Monfort)
	* Fix NetworkManager support. (Emilio Pozuelo Monfort)
	* Code cleanups. (Fabian Keil)
	* Fixes SF #2883678: Shorter notification messages (Ted Gould)
	* Fixes SF #2965158: Enclosures URLs with spaces do not work.
	  (reported by Michael Novak)
	* Replace the deprecated GTK_WIDGET_TYPE with G_OBJECT_TYPE.
	  (Adrian Bunk)
	* Fixes SF #2981879: Unknown metadata type itemTitle
	  (reported by stk1)
	* Removing red title bar for flagged headlines. This is to
	  avoid suggesting an error situation.
	  (suggested by Felipe Ignacio Canas Sabat)
	* Rewrite of the search folder code. We do not use SQlite
	  views for rule based matching anymore.
	  (Lars Windolf)
	* Added identi.ca bookmarking support. (Adrian Bunk)
	* Added copy text selection to clipboard option.
	  (patch by Ricardo Cruz)
	* Fixes SF #2994622: Atom author URIs not markup escaped.
	  (reported by Ricardo Cruz)
	* Fixes SF #2829961: spaces are no urlencoded on copy link
	  (reported by Winston Weinert)
	* Fixes SF #2901447: comma in link prevents launching browser
	  (reported by Rafal Ochmanski)
	* Fixes SF #3002400: <wbr> tags makes text invisible
	  (patch by Sergey Snitsaruk)
	* Improve the UI responsiveness by using sqlite3async.
	  (patch by Wictor Lund)
	* Improved localization handling of filenames. (Adrian Bunk)
	* Added new DBUS method to trigger a global feed updated.
	  (patch by Matthew Bauer)
	* Removing feed update state from DB and simplifying
	  startup feed update options.
	  (Lars Windolf)
	* Fixes SF #3019939, Debian #586926: Broken Google Reader
	  authentication. (Arnold Noronha)
	* Don't ship autogen.sh in release tarballs. (Adrian Bunk)
	* Added --debug-vfolder option. (Lars Windolf)
	* Added feature to sort feeds in a folder alphabetically.
	  (Lars Windolf)
	* Require WebKitGTK+ >= 1.2.2 to avoid bugs in older versions.
	  (Adrian Bunk)
	* Better error messages when essential files are missing under
	  /usr/share/liferea. (Adrian Bunk)
	* Fixes a crash with feeds with relative item links and empty
	  channel link. (Adrian Bunk)
	* Fixes SF #3039421: Useless trailing spaces in litereals.
	  (reported by Joe Hansen)
	* Adapt on_tab_switched() to GTK+ API change. (Adrian Bunk)
	* Fixes SF #3067801: crash in enclosure handling
	  (patch by Peter Oliver)
	* Fixes SF #3060658: Save As Enclosure doesn't set directory.
	  (Lars Windolf)
	* Added "Copy Link/Image Location" to HTML view
	  (Lars Windolf)
	* Added "Save Link/Image As" to HTML view
	  (Lars Windolf)
	* Fixes Debian #593415: Seems to misidentify MIME type
	  of some podcast enclosures (reported by Celejar)
	* Removed the obsolete Bloglines support. (Adrian Bunk)
	* Also print the stacktrace when debugging is not enabled.
	  (Adrian Bunk)
	* Removed the outdated .spec file. (Adrian Bunk)
	* Merged patch SF #3089150: Bidi support (Yaron Sheffer)
	* Fixes second search not clearing item list. (Lars Windolf)
	* Fixes SF #3019444 and #2978831: incorrect handling
	  of HTTP 301 (patch by Solomon Peachy)
	* Added support for the new libnotify API.
	  (Emilio Pozuelo Monfort)
	* Fixes Debian #600638: Wrong number of unread items in mouse
	  over tray icon with zh_TW locale. (Adrian Bunk)
	* Port from dbus-glib to GDBus. (Emilio Pozuelo Monfort)
	* Port from libnm-glib and dbus-glib to direct DBus calls using
	  GDBus. This way we always build the NetworkManager support,
	  and it's only used if it's running on the user's system.
	  (Emilio Pozuelo Monfort)
	* Removed bookmarking support for the dead Backflip.
	  (Adrian Bunk, reported by Kenneth Lakin)
        * SF #3127001: Fix Toolbar Settings label wrong xalign in preferences dialog
          (patch by Fred Morcos)
	* SF #3177676: Cannot handle gzipped HTTP responses.
	  (patch by hyperair)
	* SF #3132354: Show tooltip when column to small to show text
	  (patch by Ricardo Cruz)
	* SF #3203121: Add support for NM 0.9 (patch by Dan Williams)
	* SF #3019505: Fixed drag and drop in the feed list.
	  (Emilio Pozuelo Monfort)
	* Fixes Debian #538250: Revert item_set_description() to the
	  1.4 code since the HTML detection created too many false
	  negatives. (Adrian Bunk, reported by Wouter Verhelst)

	* Added Asturian translation. (Marquinos)
	* Added Danish translation. (Joe Hansen)
	* Added Galician translation. (Anxo Outeiral)
	* Added Hebrew translation. (Yaron Sheffer)
	* Added Ukrainian translation. (Yuri Chornoivan)
	* Updated Albanian translation. (Besnik Bleta)
	* Updated Arabic translation. (Khaled Hosny)
	* Updated Chinese/Simplified translation. (Aron Xu)
	* Updated German translation. (Lars Windolf)
	* Updated Italian translation. (Gianvito Cavasoli)
	* Updated Russian translation. (Leonid Selivanov)
	* Updated Slovak translation. (Pavol Klacansk)


2010-02-16   Adrian Bunk <bunk@users.sourceforge.net>

	Version 1.7.4 (Unstable)

	* Merged patch that fixes LP #238958: always present window
	  on current workspace if tray icon is clicked.
	  (patch by Fabien Tassin and Sasa Bodiroza)
	* Cleanup of default stylesheet. Removed used styles. (Lars Windolf)
	* Permanently removed LUA scripting support. (Lars Windolf)
	* Added more default feeds to be not so open source specific.
	  (Lars Windolf)
	* Require libsoup >= 2.28.2 to avoid bugs in older versions.
	  (Adrian Bunk)

	* Updated Spanish translation. (Rodrigo Gallardo)


2010-01-24   Lars Windolf <lars.windolf@gmx.de>

	Version 1.7.3 (Unstable)

	* Added patch SF #2883678: Support for notification append
	  (patch by Ted Gould)
	* Implemented folder re-expansion when switching from
	  reduced feed list mode back to full hierarchic mode.
	  (Lars Windolf)
	* Updated proxy settings are now forwarded to the internal
	  renderer again. (Lars Windolf)
	* Fixes SF #2872001: Allowing compilation against
	  NetworkManager 0.8 which decided to force 100000 packages
	  out there to support both "libnm-glib" and "libnm_glib".
	  (reported by Michal Nowak)
	* Fixes an RSS 1.1 parsing bug that caused items not to
	  be parsed at all (reported by Roberto Guido)
	* Fixes SF #2883971: proxy authentication doesn't work
	  (reported by Louis White and others)
	* Improves handling of feeds with relative item links.
	  (patch by Rafael Kitover)
	* Fixes SF #2928927: Remember sort column when sorting by
	  item state (patch by Andy Kittner)
	* Readded workaround for zoom setting of zero (which
	  prevents zooming). (patch by Rafael Kitover)
	* Use gtk_show_uri() instead of relying on "gnome-open".
	  (Lars Windolf)
	* Using g_time_val_from_iso8601 instead of propietary
	  solution we had. (Lars Windolf)
	* Simplified pixmaps resolving as we used only one source
	  directory anyway. (Lars Windolf)

	* Updated Catalan translation. (Gil Forcada)


2009-11-19  Adrian Bunk <bunk@users.sourceforge.net>

	Version 1.7.2 (Unstable)

	* Fixes SF #2827075: Migrate from libglade to GtkBuilder.
	  (Hubert Figuiere and Emilio Pozuelo Monfort)
	* Fixes SF #2831121: Require WebKitGTK+ >= 1.1.11 since
	  older versions crash frequently when built with gcc 4.4.
	  (Adrian Bunk)
	* Go back to using libtool for getting a proper rpath with
	  libraries in unusual locations found through pkg-config.
	  (Adrian Bunk, reported by Leon Nardella)
	* Fixes SF #2831007: Opening enclosures by URL fails intermitantly
	  (Lars Windolf, reported by Eric Drechsel)
	* Fixes a unique node id check that could have caused duplicate
	  node ids. (Lars Windolf)
	* Removes the GConf option for a user defined date format.
	  (Lars Windolf)
	* We do not update comment feeds returning HTTP 410 anymore.
	  (Lars Windolf)
	* Fixes SF #2897668: Crash when adding Bloglines subscriptions.
	  (Lars Windolf)
	* Fixes a crash when deleting items.
	  (Lars Windolf)
	* Fixes SF #2823526: Increase the width of the left column
	  in the Script Manager.
	  (Adrian Bunk, reported by Pavol Klačanský)
	* Fixes Debian #539857: Hide link cosmos for items that don't have
	  a valid url, instead of displaying it and crashing when clicked.
	  (Emilio Pozuelo Monfort, reported by Nelson A. de Oliveira)
	* Use silent automake rules. (Adrian Bunk)
	* Patch #2843340: Fixes handling of duplicate ids in OPML files.
	  (Ruper Swarbrick)
	* Added a timeout for downloads. (Arnold Noronha)
	* Fixes SF #2861203: Crash when creating new search folder.
	  (reported by Andreas Kern and larslj)
	* Fixes SF #2873588: Error in welcome message.
	  (reported by adiroiban)
	* Use soup_message_disable_feature() to disable proxy and
	  cookies when needed, instead of creating multiple SoupSessions,
	  one for each use case. Require libsoup >= 2.28.0 for it.
	  (Emilio Pozuelo Monfort)
	* Stop accessing GTK+ structures directly, use accessors instead
	  in preparation for GTK+ 3.0. Require gtk+ >= 2.18.0 for it.
	  (Emilio Pozuelo Monfort)
	* Simplified DB schema to avoid costly cleanup. (Lars Windolf)
	* Patch SF #2894307: Fixes <tab> key cycling in items list.
	  (Simon Lipp)
	* Put the next selected item on top when scrolling in the
	  item list during Next-Unread. (patch by JustFillBug)

	* Updated Dutch translation. (Erwin Poeze)
	* Updated French translation. (Vincent Lefevre)
	* Updated Hungarian translation. (Gabor Kelemen)
	* Updated Romanian translation. (Adi Roiban)
	* Updated Slovak translation. (Pavol Klacansk)


2009-08-10  Adrian Bunk <bunk@users.sourceforge.net>

	Version 1.7.1 (Unstable)

	* Re-fix item being unselected when opening preferences for
	  the first time, or when (un)hiding read items from folders.
	  (Emilio Pozuelo Monfort)
	* Fixes a crash when adding subscriptions that needs feed
	  auto discovery. (Arnold Noronha)
	* Add a --add-feed option that adds a new subscription. It
	  can also be used while Liferea is running, and it will add
	  the feed to the running process. (Emilio Pozuelo Monfort)
	* Let liferea-add-feed work when there is no DBus support
	  by using --add-feed. (Emilio Pozuelo Monfort)
	* Changed the update queue logic which previously restricted
	  the number of updates to 1 per 500ms under peak loads.
	  (Arnold Noronha)
	* Removed a not-useful-enough interface to save/load
	  GoogleSource edits to disk across Liferea sessions.
	  (Arnold Noronha)
	* Link directly with libgthread-2.0 and libICE,
	  fixes linking with gold. (Adrian Bunk)
	* Re-add grayflag.png since it is actually used.
	  (Adrian Bunk, reported by Maik Zumstrull)
	* Let notification.h be shipped in tarballs.
	  (Emilio Pozuelo Monfort, reported by George Sherwood)
	* Don't ship Google and Bloglines icons, download them as with
	  any other subscription instead. (Emilio Pozuelo Monfort)
	* Fix advanced new subscription dialog to set the filter
	  filechooser bar insensitive if the filter checkbox is unset.
	  Also make the feed properties dialog not completely hide the
	  filter filechooser, only set it insensitive if the filter
	  checkbox is unset. (Emilio Pozuelo Monfort)

[truncated]<|MERGE_RESOLUTION|>--- conflicted
+++ resolved
@@ -12,11 +12,27 @@
 	* #851: Add accessibility check to code tests
 	  (Lars Windolf)
 
+ 	* #749: Add Readability.js library (Apache 2.0 licensed)
+	  and auto-apply Readability.js to all headlines
+	  (Lars Windolf)
+
+	* Drop unused glade/google_source.ui
+	  (Lars Windolf)
+
+	* Drop support of combined view mode, this is necessary
+	  to add rich content support which relies on DOM
+	  transformation and Readability.js
+	  (Lars Windolf)
+
+	* Drop ns_photo support, as it is rarely used and
+	  allows us to get rid of XSLT extra handling
+	  (Lars Windolf)
+
 	* #851: Fix accessibility annotations for several combo boxes.
 	  (Lars Windolf)
 
 	* #850: Fix embedded youtube video bug.
-          (reported by sblondon)
+    (reported by sblondon)
 
 	* Updated German translation
 	  (Lars Windolf)
@@ -52,29 +68,6 @@
 	* #816: Increase size of stored favicons to 128x128px
 	  to improve icon quality in 3-pane wide view. Also add
 	  favicon URL discovery tests.
-<<<<<<< HEAD
-	
-	* #752: Trayicon plugin has now a configuration option
-	  to change the behaviour when closing Liferea.
-	  (BurnhamG)
-    
- 	* Add Readability.js library (Apache 2.0 licensed)
-	  and auto-apply Readability.js to all headlines
-	  (Lars Windolf)
-
-	* Drop unused glade/google_source.ui
-	  (Lars Windolf)
-
-	* Drop support of combined view mode, this is necessary
-	  to add rich content support which relies on DOM
-	  transformation and Readability.js
-	  (Lars Windolf)
-
-	* Drop ns_photo support, as it is rarely used and
-	  allows us to get rid of XSLT extra handling
-	  (Lars Windolf)
-=======
->>>>>>> 2e57674b
 
 	* Fixes #821: Skip current selected unread item on
 	  'next unread item'
