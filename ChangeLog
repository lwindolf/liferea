To be released

	Version 1.16-RC4

	* Migrates the DB schema to use autoincrement for item id to solve
	  race conditions were item metadata got mixed up. Note that this
          has a performance impact and table migration on startup might
	  take some seconds.
          (Lars Windolf)

<<<<<<< HEAD
=======
	* Make JS vendor libs more reproducible by
	  - providing a package-lock.json
	  - providing a 'npm run installDeps' command
	  - always keeping non-minified versions in the repo
	  (Lars Windolf)

	* Update JS library DOMPurify to 3.2.5 and Readability to 0.6.0
	  (Lars Windolf)

	* Added CSP to item view that limits external resources that can load
	  (Lars Windolf)

>>>>>>> 785362e9

2025-04-15  Lars Windolf <lars.windolf@gmx.de>

	Version 1.16-RC3

	* Removes long deprecated manual proxy setting
	  (Lars Windolf)

	* #1462 Drop the possibility to save passwords to OPML feed list when
	  no keyring is available. This is too insecure.
	  (Lars Windolf)

	* #1426 Migration to libpeas2, this means
	  - simplified plugin manager
	  - get_focus plugin looses configuration dialog
	  - all 3rd party plugins are automatically broken, as libpeas
	    requires different interface activation
	  - no more 3rd party plugin installation supported
	  (Lars Windolf)

	* #1426 New configure option to set girepository dependency version
	  (Lars Windolf)
	  
	* Fixes escaping of JS exception texts
	  (Lars Windolf)

	* Fixes Youtube video embedding regression
	  (Lars Windolf)


2025-02-25  Lars Windolf <lars.windolf@gmx.de>

	Version 1.16-RC2

	* Fixes #1414 Blank preview pane (when Javascript preference is disabled)
	  (Lars Windolf, reported by Filip Danilović)

	* Updated Spanish translation
	  (Cristian Othón Martínez Vera)

	* Updated German translation
	  (Lars Windolf)


2025-02-09  Lars Windolf <lars.windolf@gmx.de>

	Version 1.16-RC1

	* Add error banner for node source login failures
	  (Lars Windolf)

	* Add a hint for GoogleReader API that it can be used with FreshRSS, FeedHQ, Miniflux
	  (Lars Windolf)

	* #763, #940 New domain based HTTP 429 handling. Support for Retry-After seconds (but not date),
	  defaulting to 5min cooldown
	  (Lars Windolf)

	* #712 Send Accept-Language HTTP header 
	  (Lars Windolf)

	* Fixes #1337, #1273: FreshRSS login/update problems
	  (Lars Windolf)

	* Fixes #499 invalid URIs allowed when dropping text
	  (Lars Windolf)

	* Fixes broken handlebars templates due to XLST attribute escaping.
	  (Lars Windolf)

	* Fixes node source creation regression
	  (Lars Windolf)


2025-01-20  Lars Windolf <lar.windolf@gmx.de>

	Version 1.15.9

	* #1391: GObject refactoring nodePtr -> Node, updateJobPtr -> UpdateJob 
	  to allow plugins modifying the feed list.
	  (Lars Windolf)

	* Fixes #1387: Dark theme lost in preview window
	  (Lars Windolf)

	* Fixes HTTP redirects not working
	  (Lars Windolf)

	* Fixes memory leaks in network callbacks
	  (Lars Windolf)
	
	* Fixes unnecessary LifereaBrowser clearing on layout change
	  (Lars Windolf)

	* New unit tests for update handling code
	  (Lars Windolf)
	
	* #1388 Implemented download manager plugin, all preferences
	  for external tools were dropped
	  (Lars Windolf)
	
	* Refactoring of plugin management, code reorganized. Disabling plugins
	  now does not disable base plugins (needed for auth and node sources)
	  as this would prevent startup
	  (Lars Windolf)

	* Refactoring of content scraping, processing now happens in Javascript
	  on entire source documents. We now store a bit more data, but get better
	  extraction results
	  (Lars Windolf)
	
	* Support for lazy loading <img data-src=""> definitions. This unbreaks
	  images when scraping some websites
	  (Lars Windolf)

	* Redesign of the HTML view. Look & feel is adapted from Newsflash.
	  There is now a max-width and less cluttered reading.
	  (Lars Windolf)

	* Getting rid of XSLT in favor of using Handlebars.js
	  (Lars Windolf)

	* Updated Czech translation (Amereyeu)
	* Updated Albanian translation (Besnik Bleta)


2024-09-26  Lars Windolf <lars.windolf@gmx.de>

	Version 1.15.8

	* #1289 Solve some Webkit deprecations
	  (Lars Windolf)

	* Fixes #1359: Prevent passing "" as CLI argument causing a useless subscription.
	  Also checks for duplicates when subscribing from CLI/DBUS.
	  (Lars Windolf)
	
	* Fixes #1372: Fix feed icon not parsing if the URL doesn't have a file extension bug 
	  (Stomern)
	
	* Fixes #1382: Doesn't recognize atom:link element with no rel attribute bug 
	  (Lars Windolf, reported by Ed Davies)
	
	* Update of Turkish translation (emintufan)


2024-06-19  Lars Windolf <lars.windolf@gmx.de>

	Version 1.15.7

	* Add Sec-GPC header support via new preference to prevent user data selling.
	  (Lars Windolf)

	* Drop enclosure list view in favour of embedded HTML5 <audio> and <video> elements
	  (Lars Windolf)

	* Fixes #1332: Improve "*** No title! ***" for items without title
	  (Lars Windolf)


2024-03-14  Lars Windolf <lars.windolf@gmx.de>

	Version 1.15.6

	* Automatically drop empty content elements (e.g. placeholders
          for images/iframes/ads not loaded)

	* Automatically set inline SVG sizes from viewBox attribute
	  to prevent max-width SVGs

	* Hide <nav> elements extracted by HTML5 content extraction

	* Remove G_REGEX_OPTIMIZE flag from DHTML stripping regex handling
	  as valgrind reports memory errors with this.


2023-12-23  Lars Windolf <lars.windolf@gmx.de>

	Version 1.15.5

	* #1322 Remove Mate workaround from trayicon plugin
	  (Yuri Konotopov)

	* #1318 Set prgname to match application id (needed for KDE)
	  (bbhtt)

	* #1317 Support XDG_CONFIG_HOME for trayicon plugoin config
	  (bbhtt)

	* Update Readability.js to recent version
	  (Lars Windolf)

	* Added DOMPurify.js for content filtering
	  (Lars Windolf)


2023-10-22  Lars Windolf <lars.windolf@gmx.de>

	Version 1.15.4

	* Improve on #1192 by doing pane sanity checks on each resize
	  (Lars Windolf)

	* Fixes #1297: Reorder loading plugins and deactivating webkit-settings
	  (Lars Windolf)

	* #1305 Refactoring of the trayicon plugin to support
	  AppIndicator and libayatana
	  (Yuri Konotopov)


2023-09-15  Lars Windolf <lars.windolf@gmx.de>

	Version 1.15.3

	* Fixes #1297: Enabling plugin 'webkit-settings' crashes Liferea
	  (reported by Paul Gevers)

	* Fixes #1294: Clicking 'remove item' caused a SIGSEGV
	  (reported by Rich Coe)

	* Fixes #1276: Old WebKitCache cache not cleaned
	  (reported by hasezoey)


2023-08-30  Lars Windolf <lars.windolf@gmx.de>

	Version 1.15.2

	* Fixes #1291: Feed parsing is broken
	  (Rich Coe)


2023-08-14  Lars Windolf <lars.windolf@gmx.de>

	Version 1.15.1

	* Update to libsoup3 and libwebkit2gtk-4.1
	  (Lars Windolf)

	* Fixes #1285: HTTP 304 incorrectly caused error state
	  (Rich Coe)

	* Fixes #1272: Crash on moving feed into new folder
	  (Lars Windolf, reported by Jakub T. Jankiewicz)

	* Fixes #1262: Plugin installer: duplicate punctuation
	  (Christian Stadelmann)

	* Fixes #1250: Incorrect item_id when downloading AMP URLs
	  (Alexandre Erwin Ittner)

	* Fixes #1248: Can't maximize for reading feeds
	  (Lars Windolf)

	* Fixes #1242: Dropping not-functioning Pocket bookmark URL
	  (Lars Windolf)

	* Fixes #1241: Dropping not-functioning identi.ca bookmark URL
	  (Lars Windolf)

	* Fixes #1240: TypeError on add-bookmark-site preferences
	  (Lucidiot)

	* Many fixes for static code analysis warnings
	  (Lars Windolf)

	* Simplified debug handling. Drop --debug-performance
	  --debug-trace and --debug-verbose CLI parameters.
	  (Lars Windolf)

	* Removed stale Deutsche Welle Brasil feed from pt-BR default feed list
	  (Alexandre Erwin Ittner)

	* Updated appdata description and summary
	  (bbhtt)

	* Add Russian user documentation (slichtzzz)
	* Updated Czech translation (Amerey)
	* Updated Brazilian Portugese translation (Fúlvio Alves)


2023-04-16  Lars Windolf <lars.windolf@gmx.de>

	Version 1.15.0

	* Fixes #1217, #1224: Endless recursion in 1.14.3
	  (reported by uduecoder, mokraemer)

	* Fixes #1214: crash in conf_get_bool_value_from_schema
	  (mozbugbox, reported by Mikel Olasagasti)

	* Fixes #1215: failed to build in launchpad PPA due to 
	  auto_test permission issue (reported by PandaJim)

	* Fixes #1212: 1.14.1 crash when refreshing feeds.
	  (mozbugbox, reported by Froggy232)
	  
	* Fixes #1198: FreshRSS logging in correctly but can't get posts
	  (reported by Roger Gonzalez)

	* Fixes a memory leak when reloading CSS
	  (Lars Windolf)

	* Fixes CVE-2023-1350: RCE vulnerability on feed enrichment
	  (patch by Alexander Erwin Ittner)

	* Fixes #1200: Crash on double free
	  (mozbugbox)

	* Improve #1192 be reordering widget creation order
	  (Lars Windolf)
	  
	* Improvements to the libnotify plugin
	  (Tasos Sahanidis)

	* Fixes a g_object_unref warning on shutdown
	* Drops a debug output in the plugin installer
	* Drop webkit inspector from installable plugins in favour of --debug-html
	* Drop pane plugin from default plugins 
	* Drop pane plugin (old workaround for pane issues)


2023-01-10  Lars Windolf <lars.windolf@gmx.de>

	Version 1.14.0

	New features/changes:

	* #1152: Reduces height of the status bar to save vertical space.
	  (Lars Windolf)

	* #1070: Added new plugin 'add-bookmark-site' that allows to configure
	  a custom bookmarking site.
	  (Lars Windolf)

	* Liferea now supports gtk-application-prefer-dark-theme based
	  dark mode switching.
	  (Lars Windolf, Alexander Erwin Ittner)

	* #1148: Add search rule to find items from a given author.
	  (Alexander Erwin Ittner)

	* #1147: Exported OPML feed lists are now UTF-8 encoded for better readability.
	  (Alexander Erwin Ittner)

	* #1145: Render <media:description> field for Youtube feeds
	  (Lars Windolf)

	* #1143: Updated default feed sources (HTTP->HTTPS)
	  (Alexander Erwin Ittner)

	* #1133: Added new "podcast" search folder rule.
	  (Alexander Erwin Ittner)

	* #1139: Also add enclosures when saving items to file.
	  (Alexander Erwin Ittner)

	* Patch #1184: Solving Webkit proxy method deprecations
	  (Matthew Horan)

	* Changes to UserAgent handling: same UA is now used for both feed fetching
	  and internal browsing. User agent now indicates Android+Mobile per default
	  instead of suggesting a Linux desktop to better adapt to the smaller 
	  (in comparison to browsers) rendering pane. Additionally special env
	  vars LIFEREA_UA and LIFEREA_UA_ANONYMOUS now also affect the internal
	  browsing.

	* Improve HTML5 extraction: extract <main> if it exists and no article
	  was found.

	* #1117: Hide unused expander space in item list. This saves horizontal
	  space. (Sefler Zhou)

	* Drop enclosure icon from item list. This saves horizontal space.
	  (Lars Windolf)

	* #515, #962, #1113 adds generic Google Reader API support
	  (this enables access to FeedHQ, FreshRSS, Miniflux...)

	* #1108, #113: Improve performance by different check order in itemset
	  merging (suggested by mozbugbox)

	* #1103: New hot key Ctrl-D for 'Open in External Browser' 
	  (David Yang)

	* #1095: New feature: Export items to feed file
	  (Alexandre Erwin Ittner)
	
	* #1078, #1081, #1082: Make several plugins XDG path aware
	  (Paweł Marciniak)

	* #1071: Various fixes and feature enhancements for TheOldReader sources
	  Sync titles, sync folder changes, fix removal consistency
	  (Matthew Horan)

	* #1061: Faster and safer generation of localized filenames
	  (Lorenzo Ancora)

	* #1052: Allow building with libpango < 1.43.0 (Ubuntu 18.04)
	  (Alexandre Erwin Ittner)

	* #778: New preference: deferred removal of read items from folders and
	  search folders. (Rich Coe)

	* Allow converting TinyTinyRSS subscriptions to local subscriptions
	  (Lars Windolf)
	  
	* #1045: Further integration of Reader mode with internal browser
	  (Matthew Moran)
  
	* #1044: Support for user-agent string customization and anonymization
	  (Lorenzo Ancora)
	    
	* #1037: Fix deprecation of g_time_zone_new
	  (Paweł Marciniak)
	
	* #1027: Add option to show news bins in reduced feed list
	  (Alexandre Erwin Ittner)
	  
	* #1023: Execute feed pipe/filter commands asynchronously
	  (Alexandre Erwin Ittner)
	
	* #1018: Fix deprecation of pango_find_base_dir
	  (Paweł Marciniak)

	* #1017: Fix deprecation of g_memdup
	  (Paweł Marciniak)
	  
	* #1016: Type casting to silence compiler warnings
	  (Paweł Marciniak)

	* #1014: Fixes some compiler warnings
	  (Paweł Marciniak)

	* #343: UX redesign of the update message in the status bar. Now shows a
	  update counter of the feeds being in update.
	  (Lars Windolf)

	* #964: Added pane position fix plugin providing a workaround for pane position
	  issues when using the headerbar
	  (Paweł Marciniak)

	* #983: Use GtkFileChooserNative to allow selecting local files when
	  run in sandbox.
	  (Leiaz)

	* #907: Add new search folder property that allows hiding read items
	  (Lars Windolf, suggested by Jeff Fortin)

	* Now always shows the unread count of a search folder (instead of the
	  item count) in the feed list
	  (Lars Windolf)

	* Now search folders are automatically rebuild when rules are changed
	  (Lars Windolf)

	* Adds a new simple focus plugin that adds transparency on the feed list
	  when it is not focussed.
	  (Paweł Marciniak)

	* Add F10 hotkey to headerbar plugin to allow triggering the hamburger menu
	  (Paweł Marciniak)

	* Update Flatpak AppData with release dates
	  (Mikel Olasagasti)

	* Make several plugins support gettext
	  (Paweł Marciniak)

	* Prevent endless loop on favicon discovery
	  (Lars Windolf)

	* #903: Prevent endless loop in feed autodiscovery
	  (reported by Leiaz)

	* #912: Allow mutiple feed in same libnotify notification
	  (Tasos Sahanidis)

	* Further favicon discovery improvements: now detects all types of
	  Apple Touch Icons, MS Tile Images and Safari Mask Icons
	  Fixes #440
	  (Lars Windolf)

	* Add reader mode context menu toggle in the item view
	  (Lars Windolf)

	* #876 Add reader mode preference
	  (Lars Windolf)

	* Implement support for subscribing to LD+Json metadata
	  listings e.g. concert or theater event listings
	  (Lars Windolf)

	* Provide the default icon for feeds with no favicon as SVG
	  for nicer rendering in wide view. Drop some unused icons.
	  Replace tray icon with scalable version.
	  (Lars Windolf)

	* #893: Update of bookmarking sites
	  (Mikel Olasagasti)

	* #888: Changes required for Flathub
	  (Mikel Olasagasti)

	* #882: Implement support for Webkits Intelligent Tracking Protection
	  (Leiaz)

	* #875: Add <Ctrl>-0 hotkey to reset zoom
	  (Leiaz)

	* #874: Add debug printing of SAX parser errors
	  (Leiaz)

	* #846: Remove deprecated usage of gdk_screen_*
	  (ghost)

	* #844: Update metainfo path (appdata target directory)
	  (Yuri Konotopov)

	* #776: CSS color update on theme change without restart
	  (sillyslux)

	* #846, #864, #735: Fix main menu/toolbar not being translated
	  (reported by nesfla, Qik000, SingleMalt2104)

	* #854: Adding new search folder options to match
	  subscription source ULR and parent folder name.
	  (suggested by muhlinux)

	* #851: Add accessibility check to code tests
	  (Lars Windolf)

	* #765: Embed YouTube videos from MediaRSS feeds
	  (Mikel Olasagasti)

 	* #749: Add Readability.js library (Apache 2.0 licensed)
	  and auto-apply Readability.js to all headlines
	  (Lars Windolf)

	* Drop unused glade/google_source.ui
	  (Lars Windolf)

	* #747: Font improvements
	  (Azhar Mithani)

	* #250 Update some dialog labels
	  (GreenLunar)

	* #837: Removing GTimeVal references
	  (Tom Perez)

	* #827: Respect global update refresh interval for TheOldReader
	  (Matthew Horan)

	* #826: Fix save/restore position issues with tray icon
	  (Matthew Horan)

	* #822: Improve performance of item list loading
	  (Rich Coe)

	* #815: Add support for subscribing to HTML5 websites
	  without RSS/Atom feeds by extracting article
	  titles,links and descriptions
	  (Lars Windolf)

	* #816: Increase size of stored favicons to 128x128px
	  to improve icon quality in 3-pane wide view. Also add
	  favicon URL discovery tests.

	* #800: Expose remove-item action for plugins
	  (mozbugbox)

	* #752: Trayicon plugin has now a configuration option
	  to change the behaviour when closing Liferea.
	  (BurnhamG)

	* #764: Add MediaRSS support (e.g. Youtube feeds) to display
	  descriptions and thumbnails
	  (Mikel Olasagasti)

	* #773: Add WebKit Inspector menu option to HTML view when
	  run with --debug-html (by sillyslux)

	* #714: Replaces deprecated gtk_menu_popup
	  (Leiaz)

	* #705: New hotkey Ctrl-O to open enclosures
	  (Leiaz)

	* #680: Add xdg-email command to item list popup menu
	  (poetsmeniet)

	* #699: Refactoring of duplicate check handlingg
	  (dymoksc)


	Deprecations:

	* Drop blogChannel namespace support
	  (Lars Windolf)

	* Support multi-feed discovery
	  (Lars Windolf)

	* Default to https:// instead of http:// when user doesn't
	  provide protocol on subscribing feed
	  (Lars Windolf)

	* Drop CDF channel legacy support
	  (Lars Windolf)

	* Drop Atom 0.2/0.3 (aka Pie) legacy support
	  (Lars Windolf)

	* Drop support of combined view mode, this is necessary
	  to add rich content support which relies on DOM
	  transformation and Readability.js
	  (Lars Windolf)

	* Drop ns_photo support, as it is rarely used and
	  allows us to get rid of XSLT extra handling
	  (Lars Windolf)


	Bugfixes:

	* Fixes #1182: Periodic crash when navigating items (TheOldReader)
	  (reported by Matthew Horan)

	* Fixes #1176: Custom liferea.css no longer working
	  (Matthew Horan)

	* Fixes #1174: Missing date for some feeds
	  (reported by jfbauer432)

	* Fixes #1170: broken notification icon in libnotify plugin
	  (Tasos Sahanidis)
	
	* Fixes #1162: a string impossible to translation
	  (Paweł Marciniak)

	* Fixes #1124: Formation vanishes after a few seconds
	  (reported by Michael F. Schönitzer)

	* Fixes #1121: Wait for network to be fully available before updating
	  (reported by Jeff Fortin)

	* Fixes #1155: Toolbar/menu actions disabling wrong for search
	  folders/folders
	  (Lars Windolf)

	* Fixes #1154: Search folder property "Hide read items" has wrong
	  initial state when opening dialog
	  (Lars Windolf)

	* Fixes #1100: Dates are overwritten on every update for feeds
	  that do not provide date information.
	  (Lars Windolf)

	* Fixes #923: Reading folders with unread filtering active often
	  has remnant read items
	  (Lars Windolf)

	* Fixes #723: LiveJournal feeds parsing can make the headline link
	  a link to an XML document. Liferea now checks for the line MIME type.
	  (Lars Windolf)

	* Fixes #720: Mark all as read doesn't clear Unread folder if one
	  entry is selected
	  (Lars Windolf)

	* Fixes #501: Fixes segfault when deleting a search folder that 
	  is rebuilding
	  (Lars Windolf)

	* Fixes #1132: Improved timeout error handling in feed commands
	  (Alexander Erwin Ittner)

	* Fixes #1129: Accessibility errors in .ui files
	  (reported by Paul Gevers)

	* Fixes #1126: Some images broken in reader mode
	  (reported by Saijin-Naib)

	* Fixes #901, #1123: resize view panes to sensible positions
	  when they were at min or max position on last shutdown. Makes
	  left pane 30% window width and item list pane 50% height/width
	  when pane position is 0 or 95% of height/width. (Lars Windolf)

	* Fixes #992: HTML with self-closing tags not rendering properly.
	  (Rich Coe)

	* Fixes #644, #901, #909: restoring window size/position with header
	  bar plugin active. (Lars Windolf)

	* Fixes #1033: Subscribing defaulted to HTML5 feeds even when real
	  feeds do exist. (reported by Hanno Braun)

	* Fixes #1111: wrong base URI in reader mode
	  (Lars Windolf)
	
	* Fixes #1112: Image duplication caused by feeds providing an image
	  link which is also in the item description as additional metadata.
	  (Lars Windolf)

	* Fixes #1094: Fix Next Unread Item crash when no feed selected
	  (Matthew Horan)

	* Fixes #1092: --debug-html seems broken
	  (Matthew Horan)

	* Fixes #1073: Memory leak in stylesheet reloading
	  (Matthew Horan)
	
	* Fixes #1069: Don't update HTML view when browsing internally
	  (Matthew Horan)
	
	* Fixes #1064: Fix strsep implicit declaration warning
	  (Paweł Marciniak)
	
	* Fixes #1058: Italian manpage installation
	  (Paweł Marciniak)

	* Fixes #1053: Use liferea_shell_show_window() when activating
	  This shold fix an issue where position is not restored on XOrg when
	  Liferea is trigger from Cinnamon launcher (instead of tray)
	  (Matthew Horan)
	
	* Fixes #1066: Browse to requested URI on JS window creation (this
	  prevents loading empty tabs on weird JS links some sites/feeds have)
	  (Matthew Horan)

	* Fixes #1013: Certificate problems with some URLs
	  (Paweł Marciniak)
	  
	* Fixes 1005: aria2 download manager triggered by wrong command
	  (zorlaski)
	  
	* Fixes #981: Left-clicking an external link in the headline view caused the
	  Javascript disabled setting to be ignored.
	  (Lars Windolf)

	* Fixes #993: Duplicate registration of libsoup content decoder
	  (Yanko Kaneti)
	  
	* Fixes #955: Blog post truncated after a YouTube embed
	  (reported by Jeff Fortin, fix by Rich Coe)

	* Fixes #952: Number of unread items is 2 times the correct number
	  (reported by GaryGate15)

	* Fixes #950: Multiple license issues:
	  - several header files with LGPLv2+ license -> fixed to GPLv2+
	  - several plugins with outdated LGPLv2+ -> updated to LGPLv3+
	  - missing LGPL license file COPYING.LIB -> added
	  (reported by Paul Gevers)

	* Fixes #780: Improve date formatting when in locale en_GB
	  (Paweł Marciniak)

	* Fixes #944: Broken RTL text direction in feed content view
	  (Lars Windolf)

	* Fixes #949: Regression in notification plugin that caused it to show
	  non-new items
	  (Lars Windolf)

	* Fixes #963: Checking for git command in plugin installer -> warn user
	  (Paweł Marciniak)

	* Fixes #973: Broken CSS in Webkit2Gtk >= 2.32
	  (Leiaz)

	* Fixes #192: wrong button order of media player in RTL locales
	  (patch by GreenLunar)

	* Fixes #343: Usability of update infos in status bar. Now a total
	  count is displayed on mass-updates and a per-feed info on single
	  feed updates
	  (Lars Windolf)

	* Fixes #809: Usability of feed fetching errors.
	  (Lars Windolf)

	* Fixes CRITICAL on trayicon plugin init
	  (Lars Windolf)

	* Fixes #884: Content of wrong feed is shown
	  (Leiaz, reported by Michael F. Schönitzer)

	* Fixes #900: Flatpak needs icon named after appid
	  (Mikel Olasagasti)

	* Fixes #908, #332: Search folder are not case-insensitive as documented
	  (reported by Heinz Peter Hippenstiel and Jeff Fortin)

	* Fixes #899: Truncated articles (on 'Extrat full content')
	  (reported by Leiaz)

	* Fixes #883: Feed with comments: last comment replaces all content
	  (Leiaz)

	* Fixes #866: Bad encoding in doc/html/reference_de.html
	  (reported by Paul Gevers)

	* Fixes #865: Fixes view mode switch
	  (Leiaz)

	* Fixes #841: Now shows progress bar when loading websites
	  (Leiaz)

	* Fixes #828: Crashing with segfault after opening feed articles
	  (chronoscz)

	* Fixes XLST exception on mediarss feeds with description
	  (Lars Windolf)

	* Fixes #851: accessibility annotations for several combo boxes.
	  (Lars Windolf)

	* Fixes #850: embedded youtube video bug.
	  (reported by sblondon)

	* Fixes #803: legacy links to mailing list and IRC in documentation.
	  (reported by Bill Dietrich)

	* Fixes #840: OPML source subfolders not working
	  (fixed by Tomáš Janoušek)

	* Fixes #821: Skip current item when finding next unread item
	  (Tom Perez)

	* Fixes #799: plugins/headerbar.py translations not active
	  (reported by Paul Gevers)

	* Fixes #783: Update IS_STATE when update item in itemlistview
	  (mozbugbox)

	* Fixes #693: Add trayicon plugin option to disable minimizing to tray
	  (BurnhamG)

	* Fixes #746: accessibility fatals reported by gla11y
	  (reported by Paul Gevers)

	* Fixes #730: "Update all subscriptions at startup" overrides
	  "Don't update this feed automatically"
	  (Dymtro Kyrychuk, reported by Paul Wise)

	* Fixes #639: Right clicking on article no longer selects it
	  (Leiaz, reported by Bruce Guenter)

	* Fixes #745: URL fix for French example feeds
	  (sblondon)


	Translations:

	* Updated Albanian trasnlation (Besnik Bleta)
	* Updated Brazilian-Portugese translation (Alexandre Erwin Ittner, Fúlvio Alves)
	* Updated Czech translation (RadimNo)
	* Updated Chinese translation (David Yang)
	* Updated Simplified Chinese translation (Sefler Zhou)
	* Updated Dutch translation (Gert-dev)
	* Updated French translation (Guillaume Bernard, sblondon, guilieb, Yannik A.)
	* Updated German translation (Lars Windolf)
	* Updated Hungarian translation (Balázs Úr)
	* Updated Indionesian translation (Samsul Ma'arif)
	* Updated Italian translation (Janvitus, madmurphy)
	* Updated Polish translation (Paweł Marciniak)
	* Updated Russian trasnlation (mbrav)
	* Updated Spanish translation (Christian Martinez, vosian)

	* #893: Added Persion default feed list (Kevin Scruff)
	* #1134, #1135: Updated Spanish example feeds (Joel Barrios)


	Documentation:

	* #1043: Added Italian documentation translation (Lorenzo Ancora)
	* #1040: Updated all documentation for WCAG and HTML5 semantics
	  improves accessibility for screen readers
	  (Lorenzo Ancora)
	* #1049: Update and extend man page
	  (Lorenzo Ancora)


2020-08-28  Lars Windolf <lars.windolf@gmx.de>

	Version 1.12.9

	* #850: Fix embedded youtube video bug.
          (reported by sblondon)

	* Fixes #846, #864: Translations not applied to application
	  menu bar and tool bar.
	  (Skif-off)


2020-06-11  Lars Windolf <lars.windolf@gmx.de>

	Version 1.12.8

	* Fixes #840: OPML source subfolders not working
	  (fixed by Tomáš Janoušek)

	* Update of French translation


2019-08-03   Lars Windolf <lars.windolf@gmx.de>

	Version 1.12.7

	* #734: Fixes crash when selecting empty nodes
	  (Leiaz)
	* Fixes #727: Out-dated documentation on Firefox live bookmarks
	  (reported by blueray453)
	* Fixes headline large images/videos or images with margins
	  causing horizontal scrolling in headline view
	  (Lars Windolf)


2019-12-04   Lars Windolf <lars.windolf@gmx.de>

	Version 1.12.6

	* #658: Add confirmation dialog when adding duplicate subscription
	  (dymoksc)

	* Fixes #689: When resuming from sleep feeds were being fetched
	  before Wifi cam up
	  (ghost)
	* Fixes #685: Headerbar plugin "Mark All Read" button is not
	  feed-specific
	  (Robbie Cooper)
	* Fixes #549: Scrollbars not always present in the headline area
	  (Leiaz)
	* Fixes #543: Next update overrides HTML5 enrichment
	  (Lars Windolf)
	* Fixes overly wide label in enclosure preferences dialog
	  (Lars Windolf)
	* Dropped unencrypted warning from auth dialog (not true anymore)
	  (Lars Windolf)

	* #692: Update of Czech translation
	  (RadimNo)
	* #688: Adding translatable tooltips for the headerbar plugin
	  (Robbie Cooper)


2018-09-07   Lars Windolf <lars.windolf@gmx.de>

	Version 1.12.5

	* #665: Webkit browser now supplies 'Liferea' component in user agent
	* #664: Added "Mark All As Read" button to headerbar plugin
	* #620: Added flatpak JSON
	  (glitsj16)
	* #579: Added item list column drag and drop reordering
	  (Yanko Kaneti)
	* #436, #662: Move from GnomeKeyring to libsecret
	  (bgermann)

	* Fixes #663: Correct instapaper sharing link
	  (Daniel Alexandersen)
	* Fixes #661: Update sharing links
	  (Daniel Alexandersen)
	* Fixes #271: Consistent over usage of CPU (trigger by "Next Unread" loop)
	  (reported by GreenLunar)

	* #472, #632: Dropping Inoreader support (API broke)


2018-07-23   Lars Windolf <lars.windolf@gmx.de>

	Version 1.12.4

	* Fixes #660: Added installable plugin to change accels
	  (Lars Windolf)
	* Fixes #654: Segfault on date out of range
	  (Leaiz)
	* Fixes #651: Fixes Free Music Archive link in default OPMLs
	  (reported by benjbrandall)
	* Fixes #649: Switch from persistent to session-only cookies
	  (Daniel Alexandersen)
	* Fixes #645, #646: unread count of vfolder
	  (Leaiz)
	* Fixes #637: Extra keywords in .desktop file (syndication; rss; atom)
	  (Daniel Alexandersen)
	* Fixes #557: Updating counters for remote sources
	  (Leiaz)

	* Updated cookie usage hint in FAQ


2018-05-02   Lars Windolf <lars.windolf@gmx.de>

	Version 1.12.3

	* #634: Added setting for custom download commands
	  (Leiaz)
	* #614: GTK Headerbar support via plugin
	  (Lars Windolf)
	* #608: Refactoring UI code to switch to GAction and GtkBuilder
	  Note: this implies not having icons in the main menu anymore
	  which were still there for all non-GNOME users (see #626).
	  (Leiaz)
	* #589: Item list view column order rework as a preparation for
	  possible real column drag&drop. Introduces a new DConf setting
	  for the column order.
	  (Yanko Kaneti)

	* Fixes #280: Mark read toolbar button always disabled for search folders
	  (Lars Windolf, reported by dvahalev)
	* Fixes #591: Please add a safety question when "marking all read"
	  (Leiaz, reported by Nudin)
	* Fixes #625: Avoid exception in trayicon.py
	  (Lars Windolf)
	* Fixes #627: GnomeKeyring plugin fails to activate when keyring doesn't exist
	  (Lars Windolf)
	* Fixes #630: Fix feed list selection after DnD
	  (Peter Zaitev)
	* Fixes #633: Big Memory leak in date code
	  (Leiaz)

	* Update of Turkish translation (emintufan)
	* Update of French translation (guilieb)


2018-03-07   Lars Windolf <lars.windolf@gmx.de>

	Version 1.12.2

	* Adding a plugin installer plugin that allows discovering
	  and automatically installing 3rd party plugins
	* #585: Drop language from user agent to increase privacy
	  (Daniel Aleksandersen)
	* #583: Add transmission-gtk and aria2 as download tool options
	  (Daniel Aleksandersen)
	* #495: New command line option --disable-plugins (-p) to start
	  with all plugins disabled.

	* Fixes #610: Liferea not showing up in GNOME Software
	  (Yanko Kaneti)
	* Fixes #604: Correctly print error message when failing
	  to unlock GNOME keyring
	  (ghost)
	* Fixes #602: CSS style for GTK link colors not used
	  (reported by pupyc)
	* Fixes #581: Redirect location updates and adds HTTP 308 (RFC 7538) support
	  (Daniel Aleksandersen)
	* Fixes #578: Unable to set unread items in bold
	  (Leiaz, reported by EverEve)

	* #612: Update of French translation
	  (Guillaume Bernard)
	* #596: Update of Swedish translation
	  (jony0008)
	* #594: Update of Polish default feed list
	  (wmyrda)
	* #584: Fixes broken OPML feed list entries
	  (Daniel Aleksandersen)
	* #584: Added Norwegian feed list
	  (Daniel Aleksandersen)
	* #577: Fixes newsbin doc typo
	  (Daniel Aleksandersen)


2017-12-27   Lars Windolf <lars.windolf@gmx.de>

	Version 1.12.1

	* Fixes #562: Lintian spelling errors
	  (reported by Paul Gevers)
	* Fixes #563: Appstream data has new format
	  (patch by Paul Gevers)
	* Fixes #572: Doesn't remember some sort orders
	  (reported by geplus)
	* Fixes #504: Fix assertions/crashes on changing view layouts
	  (Leiaz)
	* Fixes #573: Workaround to avoid GtkPaned shrinking
	  (Leiaz)

	* #566: Update of Italian translation (Gianvito Cavasoli)
	* #566: Update of Italian default feed list (Gianvito Cavasoli)
	* #514: Update of Indonesian translation (Samsul Ma'arif)
	* #514: Added Indonesian default feed list (Samsul Ma'arif)
	* Update of German translation


2017-11-30   Lars Windolf <lars.windolf@gmx.de>

	Version 1.12.0

	* Fixes unhiding from tray icon when activated via GApplication
	  (when starting Liferea a 2nd time)
	* #399: Reorder columns in 'Normal' email-like view
	  to have the date column always at the end
	  (Mikel Olasagasti)
	* #532: Add plugin to make unread feeds titles bold
	  (Yanko Kaneti)
	* Workaround for #503: Liferea deanonymize Tor
	  (Leiaz)
	* Fixes #450: #546 Resize both panes in normal and wide view
	  (Leiaz)
	* Fixes #538: toggle_visibility() does not make a minimized window
	  visible again
	  (reported by Balló György)
	* Fixes #522: Segfault when switching feed in combined view
	  (patch by jonmstone)
	* Fixes #419, #457: Handling of relative URLs in Atom parser
	  (Leiaz)
	* Added 'View Image' context menu option in HTML view
	* Dropped del.icio.us from social bookmarking options
	  as it is a read-only service now.
	* Redesign of the wide view mode: larger titles with small text teasers
	* Added optional AMP/HTML5 content enrichment feature


2017-03-26   Lars Windolf <lars.windolf@gmx.de>

	Version 1.12-rc3

	* Fixes #459: Fixes GtkDoc warnings
	  (Leiaz)
	* Fixes #415: Filter commands are not asynchronous
	  (Rich Coe)
	* Fixes #363: Missing space above internal browser address bar
	  (reported by nekohayo, patch by Mikel Olasagasti)
	* Fixes #208: All "Unread" search folder items marked read at once
	  (Leiaz)
	* Fixes #251: Liferea does not always use theme icons when it is launched
	  on system startup (reported by GreenLunar, fix by Leiaz)
	* Change headline column sorting in wide view to time sorted

	* Updated Finnish translation (Jorma Karvonen)
	* Updated Latvian translation (Rihards Prieditis)
	* Updated Albanian translation (Bensik Bleta)
	* Updated Hungarian translation (Balázs Úr)
	* Updated Brazlian translation (Rafael Ferreira)
	* Updated French translation (Guillaume Bernard)


2016-11-11   Lars Windolf <lars.windolf@gmx.de>

	Version 1.12-rc2

	* Change all g_warnings() to g_print() for remote source
	  to avoid "crashing" on errors.
	* Reorganized all UI definitions in separate files to simplify
	  GtkBuilder handling.
	* Github #425: Add GeoRSS info and map link in item header
	  (Mikel Olasagasti)
	* Github #407: Replacing deprecated elements in preferences
	  (Leiaz)
	* Github #396: Create LifereaApplication type
	  (Leiaz)
	* Github #434: Partial RFC3229+feed support for bandwidth savings
	  (Daniel Aleksandersen)

	* Fixes Github #208: gtk_tree_store_get_path: assertion
	  'iter->stamp == priv->stamp'
	  (reported by Mno-hime)
	* Fixes Github #403: Leftover OSM XSLT in item view
	  (reported by Paul Gevers)
	* Fixes Github #423: Internal browser shows files system on go-back
	  (Leiaz, reported by Paul Gevers)

	* Updated German translation
	* Github #441: Updated French translation
	  (Surfoo)


2016-09-20   Lars Windolf <lars.windolf@gmx.de>

	Version 1.12-rc1a

	* Fixing missing header files

2016-09-19   Lars Windolf <lars.windolf@gmx.de>

	Version 1.12-rc1

	* Github #348: Added support for downloading content that
	  cannot be displayed by HTML widget (e.g. PDFs)
	  (Leiaz)
	* Github #355: Migrate to Python3 libpeas loader
	  (patch by picsel2)
	* Github #311: Upgrade to WebKit2
	  (patch by Leiaz)
	* Github #292: Show new item count in tray icon
	  (patch by mozbugbox)
	* Github #297: Minimize to systray on window close
	  (patch by Hugo Arregui)
	* Github #325: Auto-fitting, translated license
	  (patches by GreenLunar and Adolfo Jayme-Barrientos)

	* Fixes Github #73: Problem with favicon update
	  (reported by asl97)
	* Fixes Github #177, #350: Tray icon not scaled properly
	  (patch by mozbugbox)
	* Removes GeoIP rendering via OSM to avoid exposing
	  users to remote JS library resources.
	  (reported by Paul Gevers)
	* Fixes Github #337: Case sensitive sorting
	  (reported by Pi03k)
	* Fixes Github #361: Show all enclosuers
	  (Leiaz)
	* Fixes Github #368: Segfault on liferea-feed-add
	  (Leiaz)
	* Fixes Github #382: Broken Auto-Detect/No Proxy setting
	  (Leiaz)
	* Fixes Github #383: Per feed don't use proxy setting is broken
	  (reported by Leiaz)

	* Github #309: Update of Japanese translation
	  (IWAI, Masaharu)
	* Github #329: Update of Hebrew translation
	  (GreenLunar)
	* Github #330: Update of Spanish translation
	  (Adolfo Jayme-Barrientos)
	* Update of Swedish translation
	  (Andreas Ronnquist)


2016-01-30   Lars Windolf <lars.windolf@gmx.de>

	Version 1.11.7

	* Github #287: Add support for media:group.
	  (patch by Leiaz)
	* Github #287: Fixes issues with media:content.
	  (patch by Leiaz)
	* Fixes Github #283: Bad .desktop categories definition
	  (reported by Wuzzy2)
	* Fixes Github #279: Fixes rules no visible in searchdialog
	  (patch by Leiaz)
	* Fixes Github #278: No "Download" tab in Tools/Preferences
	  (docs error, reported by Anders Jonsson)
	* Fixes Github #83: Segfault when sorting feeds in folder
	  (patch by Leiaz)
	* Fixes French translation
	  (patch by polo2ro)
	* Github #300: Updated manpage
	  (patch by GreenLunar)


2015-10-12   Lars Windolf <lars.windolf@gmx.de>

	Version 1.11.6

	* Added "Do Not Track" support (enabled per default)
	* Github #193: Added x-scheme-handler/feed to desktop file
	  (suggested by GreenLunar)
	* Github #209: Add image icons to plugins
	  (by GreenLunar)
	* Github #210: Enable tests for parsing RFC822 dates with 2 digit year
	  (patch by arunanbala)
	* Fixes Github #78: Shaky text in feed list
	  (reported by GreenLunar)
	* Fixes Github #195: Out-dated documentation on enclose download
	  (reported by brian-in-crawford)
	* Fixes Github #198: Traceback on popup notifications
	  (reported by GreenLunar)
	* Fixes Github #216: Untranslatable strings
	  (reported by GreenLunar)
	* Fixes Github #256: PyGIWarnings on loading plugins
	  (patch by glitjs16)


2015-06-19   Lars Windolf <lars.windolf@gmx.de>

	Version 1.11.5

	* Github #178: Implementing full screen mode for videos
	  (mozbugbox)
	* Fixes Github #32: Prevent erroneous "Mark all as read"
	  (reported by Mno-hime)
	* Improves Github #36, #113: UI lock up during refresh
	  (suggested by mozbugbox)
	* Fixes Github #180: Removing item from (v)folder marks all read
	  (reported by GreenLunar)
	* Fixes Github #140, #158: Vertical pane placement is forgotten.
	  (patch by foresto)
	* Fixes Github #182: Missing config.h include in date.c
	  (reported by Paul Gevers)

	* Update of Russian translation (bboa)


2015-04-14   Lars Windolf <lars.windolf@gmx.de>

	Version 1.11.4

	* Fixes Github #154: Crashes while starting (corrupt icon)
	  (reported by jcamposz)
	* Github #149: Fixes a random crash on startup
	  (patch by mozbugbox)
	* Fixes Github #79: RTL ordering of Back/Forward icons
	  (reported by GreenLunar)
	* Fixes Github #30: Segfault after updating from 1.8 to 1.10
	  (reported by vakuum)
	* Fixes Github #87: URL resolving wrong if base tag involved
	  (reported by DanMan, fixed by mozbugbox)
	* Fixes all defects reported by Coverity scan
	* Simplied external browser handling. Now Liferea only supports
	  the gtk_show_uri() launch mechanism for the system default browser
	  and a user specified browser command.

	* Update of Albanian translation (Besnik Bleta)
	* Update of Hebrew translation (Genghis Khan)
	* Update of Spanish translation (Juan Campos Zambrana)
	* Fixes typo in Italian translation


2015-02-11   Lars Windolf <lars.windolf@gmx.de>

	Version 1.11.3

	* Fixes Github #134: Broken default news feed.
	  (reported by pvdl)
	* Fixes Github #133: Subscribe into TheOldReader categories
	* Fixes Github #122: Crashes at launch, "segmentation fault"
	  (reported by geoffm)
	* Fixes some memory leaks
	  (patch by Rich Coe)
	* Fixes Github #145: Incorrect method triggered for 'Launch External'
	  (patch by mozbugbox)
	* Fixes Github #48: Window stays hidden on next start after Ctrl+W
	  (reported by Jeff Fortin)
	* Expose LifereaHtmlView to GObject Introspection
	  (patch by mozbugbox)
	* Improves Google Reader API error handling
	* Now using HTTPS only when accessing TheOldReader
	* Added LifereaNodeSourceActivatable interface to allow plugins
	  implementing new node source types.
	* Downgrade enclosure drop warning from Glib warning to debug trace.


2015-01-06   Lars Windolf <lars.windolf@gmx.de>

	Version 1.11.2

	* Fixes Github #132: Broken documentation link
	  (reported by kallus)
	* Fixes Github #121: Wrapping issue in folder display
	  (reported by Jeff Forting)
	* Fixes Github #114: Avoid termination on UTF-8 validation error
	* Fixes Github #90: Libnotify plugin not working
	  (reported by asl97)
	* Fixes Github #86: Support HTTP content negotiation
	  (suggested by DanMan)
	* Black-list some categories used by Google Reader clones
	  that should not be visible.
	* Allowing browser history to go back to previously
	  shown headline when browsing inside the item view.
	* Dropping offline option as this is duplicated with
	  desktop environment in GNOME/network manager.
	* Fixes Github #100: Problems with dark Adwaita theme in GTK 3.14
	  (reported by majutsushi)
	* Fixes for preferences dialog width.
	  (patch by Jeff Fortin)

	* Update of Arabic translation (Khaled Hosny)


2014-08-31   Lars Windolf <lars.windolf@gmx.de>

	Version 1.11.1

	* Fixes Github #81: Inability to add subscriptions
	  (reported by GreenLunar)
	* Fixes Javascript links not opening in new browser tabs

	* Updated Hebrew translation (Genghis Khan)
	* Fixes Github #88: Minor DE translation mistake (moraxy)


2014-08-12   Lars Windolf <lars.windolf@gmx.de>

	Version 1.11.0

	* Added experimental InoReader support
	* Added experimental Reedah support

	* Fixes SF #1123: Mistakenly claims "TinyTinyRSS source is not self-updating"
	  (reported by Dominik Grafenhoher)
	* Fixes SF #1119: Crash on font resize at startup.
	  (reported by David Smith)
	* Fixes #1056, #1089, #1098: Honor preferences when opening links
	  (patch by Daniel Seither)
	* Fixes #1117: Selecting last unread item in reduced feed list jumps to next feed
	  (reported by Bruce Guenter)
	* Fixes missing "Via" metadata type
	  (patch by Rich Coe)
	* Fixes incorrect new count reset handling in item_state.c and
	  some of the node source implementations.
	* Fixes SF #1096: missing installation of liferea.convert file
	  (reported by stqn)
	* Fixes SF #1135: liferea-add-feed doesn't process feed:https//
	  (patch by Kevin Walke)
	* Fixes SF #1137, #1142: startup race with LifereaHtmlView
	  (reported by Yanko Kaneti)
	* Fixes Github #13: Parsing errors not visible with dark themes
	  (reported by Steve Kelly)
	* Fixes Github #29: Do not use bold text for feeds/folders with unread items
	  in the leftmost treeview (repored by Jeff Fortin)
	* Fixes SF #1141: Liferea does not update feeds with TinyTinyRSS
	  (reported by Dominik Grafenhofer, denk_mal, Fabian Henze)
	* Fixes SF #1150: subscription prop/source: not all fields and
	  buttons visible (reported by David Smith)
	* Fixes Github #26: RTL comments appear incorrectly
	  (reported by yaconf)
	* Fixes Github #27: Images do not autosize to fit the available space
	  (reported by Jeff Fortin)
	* Fixes Github #34: Add TinyTinyRSS Enclosure Support
	  (reported by Adrixan)
	* Fixes Github #43: "Any of the following" search condition doesn't work
	  (reported by Jeff Fortin)
	* Fixes Github #49: Some dialogs scrolling areas do not request enough height
	  (reported by Jeff Fortin)
	* Fixes Github #53: Doesn't automatically update feed name and favicon
	  for new feed (reported by asl97)
	* Patch SF #224: Update to new libxml2 buffer API
	  (Simon Kagedal Reimer)
	* Patch SF #209: Avoid copying list in itemset_merge_items
	  (kaloyan)
	* Make Liferea use ETags and send If-None-Match
	  (patch by Chris Siebenmann)
	* Support NOCONFIGURE for RPM builds
	  (Charles A Edwards)

	* Rename README to README.md
	* Removing libindicate support (to be added as plugin maybe)
	* Removing libnotify support (to be added as plugin maybe)
	* Removing build in tray icon support
	* Added tray icon plugin
	* Added category/folder support for TheOldReader
	* Added folder auto-removal for TinyTinyRSS & TheOldReader

	* Updated README on plugin contribution
	* Updated Arabic translation (Khaled Hosny)


2013-10-08   Lars Windolf <lars.windolf@gmx.de>

	Version 1.10.3

	* Asking for credentials again if TinyTinyRSS login fails
	* Asking for TinyTinyRSS credentials only 3 times
	* Checking wether TinyTinyRSS base URL is lost
	* Added warning on TinyTinyRSS login when source is not self-updating
	* "--debug-net --debug-verbose" now traces POST data
	* Patch #230 Add GNOME AppData XML (Mikel Olasagasti)

	* Updated Italian translation (Gianvito Cavasoli)
	* Updated Italian localized feed list (Gianvito Cavasoli)


2013-09-05   Lars Windolf <lars.windolf@gmx.de>

	Version 1.10.2

	* Patch SF #222: Make media player seekable
	  (Simon Kågedal Reimer)
	* Fixes SF #1102: Spelling error in man page
	  (David Smith)
	* Fixes SF #1104: liferea.desktop missing keywords
	  (David Smith)
	* Fixes SF #1105: Start Minimized to Tray Does Not Work
	  (reported by bitlord)
	* Fixes SF #1114: Crashes opening browser on item without link via popup
	  (reported by Rich Coe, David Smith)
	* Improved handling of broken Atom author information.
	  (Lars Windolf)
	* Removed dead Google Reader code to avoid doing requests to Google.
	  Replaced with dummy source that even allows normal feed updates.
	  (Lars Windolf)
	* Added hint to FAQ on how to workaround broken Flash support
	  (Lars Windolf)
	* Dumping feedlist.opml with indentation for readability.
	  (suggested by Christoph Temmel and Simon Kågedal Reimer)


2013-07-28   Lars Windolf <lars.windolf@gmx.de>

	Version 1.10.1a

	* Fixes SF #1102: Liferea does not show a window
	  (reported by genodeftest)

2013-07-28   Lars Windolf <lars.windolf@gmx.de>

	Version 1.10.1

	* Fixes SF #1059: Liferea crashes with system proxy enabled
	  (reported by genodeftest)
	* Fixes SF #1095: Theme color detection bug / white fonts.
	  (reported by David Smith and others)
	* Fixes SF #1097: Default feed refresh interval cannot be set to 0
	  (reported by stqn)
	* Fixes SF #1100: --debug-gui crashes with segmentation fault
	  (reported by genodeftest)
	* Fixes SF #1101: Outdated manpage
	  (reported by genodeftest)
	* Patch SF #225: Make media player work with GStreamer 1.0
	  (Simon Kågedal Reimer)
	* Patch SF #226: Add trailing semi-colon to MimeType so that the desktop
	  file validates (Yanko Kaneti)
	* Patch SF #227: Remove letfover square bracket configure.ac
	  (Yanko Kaneti)
	* Patch SF #228: Add net.sf.liferea.gschema.xml to AC_CONFIG_FILES
	  (Yanko Kaneti)


2013-07-10   Lars Windolf <lars.windolf@gmx.de>

	Version 1.10.0

	* Added experimental sync support for TheOldReader
	  (Lars Windolf)
	* Removed 'Update' link in comments display as it is pretty useless
	  (Lars Windolf)
	* Removed 'No Comments' display as it is rather useless
	  (Lars Windolf)
	* Prevent re-rendering item display on setting item flagged
	  (Lars Windolf)
	* Changed unread number rendering to be right bound and non-ellipsized
	  (Lars Windolf)
	* Fixes g_strstr_len assertions caused by search folder item matching
	  (Rich Coe)
	* Updated documentation to reflect Google Reader, TheOldReader changes
	  (Lars Windolf)
	* Removed welcome text, restoring last feed/item selection instead
	  (Lars Windolf)
	* autogen.sh now reports errors on missing autoconf or intltool
	  (suggested by Scott Kostyshak)
	* Correctly check for gobject-introspection build dependency
	  (suggested by Scott Kostyshak)

	* Updated Basque translation (Mikel Olasagasti Uranga)
	* Updated Danish translation (Joe Hansen)
	* Updated Dutch translation (Erwin Poeze)
	* Updated Finnish translation (Jorma Karvonen)
	* Updated Russian translation (Leonid Selivanov)
	* Updated Ukrainian translation (Yuri Chornoivan)
	* Updated Vietnamese translation (Trần Ngọc Quân)
	* Updated German translation (Lars Windolf)


2013-05-22   Lars Windolf <lars.windolf@gmx.de>

	Version 1.10-RC4

	* Added an option to convert Google Reader subscriptions
	  to local feeds (Lars Windolf)
	* Fixes SF #1080: segfault opening attachment due to incorrect g_free()
	  (reported by Adam Nielsen)
	* Fixes SF #1075: GLib warnings of "string != NULL" assertion failure
	  (reported by Simon Kågedal Reimer)
	* Fixes missing shading in 2-pane mode rendering
	  (reported by Zoho Vignochi)
	* Fixes search folders including comment items
	  (reported by David Willmore)


2013-05-22   Lars Windolf <lars.windolf@gmx.de>

	Version 1.10-RC3

	* Fixes SF #1069: broken rendering in tt-rss feeds
	  (patch by Simon Kågedal Reimer)
	* Merged SF #219: View *.xml files along with *.opml files in file chooser
	  (patch by Simon Kågedal Reimer)
	* Merged SF #233: Show feed name in item view when in merged views.
	  (patch by Simon Kågedal Reimer)
	* Merged SF #193: Use GtkInfoBar for note in preferences window
	  (patch by Fred Morcos)
	* Require intltool >= 0.40.4 (Adrian Bunk)

	* Updated Catalan translation (Gil Forcada)
	* Updated Danish translation (Joe Hansen)
	* Updated Polish translation (Piotr Sokół)


2013-05-12   Lars Windolf <lars.windolf@gmx.de>

	Version 1.10-RC2

	* Extended user agent by "AppleWebKit (KHTML, like Gecko)"
	  to solve incorrect mobile redirect with zdf.de
	* Added social bookmarking support for Mister Wong
	* Added social bookmarking support for Google Bookmarks
	* Update of German FAQ
	* Update of English FAQ
	* Added MimeType to .desktop file (Craig Barnes)
	* Fixes SF #1063: Can't open preferences twice
	  (Emilio Pozuelo Monfort, reported by David Smith)
	* Fixes SF #1040: In feed entries, spaces are replaced with "+"
	  (reported by Emmanuel Seyman)
	* Fixes SF #1051: Issues in RTL GUI of Liferea
	  (reported by phixy)
	* Fixes SF #1038, #1074: Updates ttrss feeds over and over
	  (reported by many users)
	* Fix several memory leaks (Emilio Pozuelo Monfort)
	* Require glib >= 2.28 for GApplication (Adrian Bunk)
	* Use the GTK+ 3 version, not wrongly the GTK+ 2 version,
	  of the libindicate GTK+ bindings (Adrian Bunk)
	* Updated the default feedlists (Adrian Bunk)
	* Removed support for libnotify < 0.7 (Adrian Bunk)

	* Added Vietnamese translation (Trần Ngọc Quân)
	* Updated Albanian translation (Besnik Bleta)
	* Updated Asturian translation (Iñigo Varela)
	* Updated Basque translation (Mikel Olasagasti Uranga)
	* Updated Danish translation (Joe Hansen)
	* Updated Finnish translation (Jorma Karvonen)
	* Updated German translation (Christian Stadelmann)
	* Updated Hungarian translation (Gabor Kelemen)
	* Updated Japanese translation (Takeshi Hamasaki)
	* Updated Latvian translation (Rihards Priedītis)
	* Updated Ukrainian translation (Yuri Chornoivan)


2013-01-30  Lars Windolf <lars.windolf@gmx.de>

	Version 1.10-RC1

	Please note that due to the SourceForge upgrade bug ticket numbering
	did change. This might be confusing... Old numbers are 7 figures,
	newer ones only 4!

	* Patch SF #3407290: Migrate to GSettings
	  (by Mikel Olasagasti)
	* Patch SF #3579177: Change .desktop category to News;Feed;
	  (by Stanislav Brabec)
	* Fix for Debian #668197: x-www-browser preference not working
	  (David Smith)
	* Added slider and time display to media player plugin.
	* Added Google Plus to social bookmarking options.
	* Removing deprecated g_thread_init() call
	* Auto-enable plugins on migration
	* Added missing -a option to manpage
	* Updated manpage to reflect XDG path migration
	* Changing GSettings path from /apps/liferea to /org/gnome/liferea
	* Changes default download thread concurrency from 2 to 3
	* Fixes regression about using the GNOME default font
	* Improves all item/link launching menus to consistently provide
	  three options: Tab, Browser and External Browser
	* Fixes SF #1037: Incorrect notifications for Google Reader
	  (patch by David Smith)
	* Fixes SF #1048: Removed all feedvalidator.org references from FAQ
	  and XSLT as it was reported to host malware.
	  (reported by bkat)
	* Fixes SF #1041: Some GPLv2 license headers were outdated
	  (reported by Emmanuel Seyman)
	* Fixes SF #1044: tt-rss API changed (we now support only 1.6 API)
	  (patch by Sebastian Noel)
	* Fixes assertion when creating new tt-rss subscriptions
	* Fixes XHTML errors caused by extra <body> tags returned by tt-rss
	* Fixes missing item list update when browsing item URLs in Liferea


2012-10-28  Lars Windolf <lars.windolf@gmx.de>

	Version 1.9.7

	* Added new preference for default viewing mode.
	* Changing toolbar button order to prevent accidental clicks on
	  "Mark All Read" when clicking on more frequent buttons like
	  "Next Unread".
	* Added Google Chrome as a browser choice to preferences.
	* Roughly reordered browser choices after browser market share.
	* Removed shading behaviour for unread items in combined view
	  as it doesn't match GTK theming well
	* Removed auto-hide Javascript menu from combined view to simplify
	  rendering in 3-pane modes.
	* Fixes items not removed from search folder count when feed is removed.
	* Fixes search folder rebuilding (do not include comment items).
	* Fixes SELECT offset handling when rebuilding search folders.
	* Now gives feedback when rebuilding search folders in feed list.

	* Update of German translation


2012-10-09  Lars Windolf <lars.windolf@gmx.de>

	Version 1.9.6

	* Removed "pass URL" check box from MIME type dialog.
	* Removed "Save In" entry from "Download" tab in preferences.
	* Removed "curl" choice in download tool preferences.
	* Removed "wget" choice in download tool preferences.
	* Added "steadyflow" choice in download tool preferences.
	* Patch SF #3569056: Use symbolic close buttons and spacing on tabs like gedit
	  (Sebastian Keller)

	* Fixes reloading item when browsing the web inside the item view.
	* Fixes preferences dialog not opening up a second time.
	* Fixes padding/alignments in preferences dialog.
	* Fixes SF #1418701: Remote server pounded into dirt on auto-download
	  (reported by anonymous)
	* Fixes SF #3567827: Double border around webview
	  (reported by borschty)
	* Fixes SF #3572660: crash in google_source_remove_node
	  (reported by Yanko Kaneti)
	* Prevents adding folders/search folders/newsbins to Google Reader
	* Prevents sorting subscriptions in Google Reader

	* Updated Polish translation (Wojciech Myrda)


2012-09-14  Lars Windolf <lars.windolf@gmx.de>

	Version 1.9.5

	* GIR dependencies are now mandatory
	* Migration to XDG directory layout in $HOME
	* Migrate from X session manager to GtkApplication
	* Raising GTK dependency to 3.4 for GtkApplication
	* Storing last window state in GConf now instead in the session command
	* Added Instapaper.com to social bookmarking sites (SF #3564393)
	  (patch by prurigro)
	* Use hint label for manual browser command preference (SF #3129429)
	  (patch by Fred Morcos)

	* Fixes comments_deinit() never being called
	* Fixes search folder counter update on feed removal
	* Fixes SF #3567715: Crash on network online status changes
	  (patch by Yanko Kaneti)


2012-08-24  Lars Windolf <lars.windolf@gmx.de>

	Version 1.9.4

	* Changes (c) name "Lars Lindner" -> "Lars Windolf" due to marriage
	* Removed compilation support for GTK2
	* Added GIR plugin system with libpeas
	* Added GnomeKeyring plugin that stores password in a keyring
	  instead of in the exported OPML.
	* Added simple media player plugin to play audio and video enclosures.
	* Only present enclosures of audio and video MIME type
	* Raise libindicate minimum dependency to 0.6
	* Patch SF #3515882: Also support libindicate 0.7 (Chow Loong Jin)
	* Dropping SIGSEGV signal handler to allow distro crash report tools to
	  work (as found in Ubuntu)
	* Ensure node ids are in DB node relation on startup.
	* Adding AM_PROG_AR to configure.ac to work with automake 1.12
	* Moved tab close button from the URL bar to the right of the tab label.
	* Smarter browser toolbar: appears now also in the item view when
	  browsing external content.

	* Don't ask for Google Reader authentication more than three times
	  with auto-update to avoid annoying the user.
	* Fixes SF Trac #10: Crash on empty search folders within folders
	  (reported by phyxi)
	* Fixes SF Trac #19: Auto-load-link doesn't work with feeds with comments
	  (reported by wonk0)
	* Fixes SF #2855990: Crash when dragging Google Reader feeds outside
	  Google Reader. This is now prevented.
	  (reported by algnod)
	* Fixes SF #3515880: missing include when compiling with libindicate
	  (patch by Chow Loong Jin)
	* Fixes search folders being invisible in reduced mode.
	* Fixes ever growing temporary DB files.
	  (patch by Sven Hartge)
	* Fixes visibility of enclosure list view for Ubuntu.
	* Fixes crashes on enclosure list context menu.
	* Fixes SF #3557513: Fixes crash on empty links in auto-load-link mode.
	  (patch by msquared84)
	* Fixes unknown metadata types reported in trace when loading Google
	  Reader subscriptions from DB.


2012-03-30  Lars Windolf <lars.windolf@gmx.de>

	Version 1.9.3

	* Added a new item history feature that allows navigating
	  through recently viewed items.
	* Added new "Fullscreen" toggle menu option.
	* For GTK+3: request dark theme variant for better contrast
	  between GUI and content. (Jeff Fortin)
	* Change schema defaults for folder display. Now unread
	  items are loaded per-default when clicking a folder.
	* Patch SF #3473743: GTK2 dependency has to be 2.24 (bento)
	* Improve DB item counting statements.
	  (patch by Regis Floret)
	* Change OpenStreetMap rendering from osmarender to mapnik.
	  (patch by Mikel Olasagasti)
	* Patch SF #3127016: Automatic scrollbars on enclosure actions view
	  (patch by Fred Morcos)

	* SF Trac #7: Removing icon from "Cancel All" in update dialog
	  so that .gtkrc "gtk-button-images=0" does have correct effect.
	  (reported by phixy)
	* Fixes SF #3480238: crashes when double clicking find
	  (reported by joeserneem)
	* Fixes Debian #660602: Item pane may be reset during feed update
	  (reported by Ben Hutchings)
	* Reimplemented search folder rule for item with enclosures.
	* Reimplemented search folder rule for item categories.
	* Reimplemented feed title matching rule for search folders.
	  (patch by John Levon)

	* Updated Catalan translation (Gil Forcada)


2012-03-23  Lars Windolf <lars.windolf@gmx.de>

	Version 1.9.2

	* Fixes another migration issue left from 1.9.1
	* Increasing sqlite3 dependency to 3.7+ for WAL journaling.
	* Removed sqliteasync code in favour of WAL journaling.
	  This significantly improves performance for ext4.
	* Added indices for parent_item_id and parent_node_id
	  to avoid slow item removal. (suggested by Paulo Anes)


2012-03-18  Lars Windolf <lars.windolf@gmx.de>

	Version 1.9.1

	* Disabled migration to ~/.liferea_1.9
	* Revert ISO 8601 parsing using Glib due to Debian #653196
	  This fixes SF #3465106 (reported by Vincent Lefevre)
	* Fixes SF #3477582: welcome screen not using theme colors.
	  (reported by stqn)
	* Do not update DB node and subscription info on startup
	  for performance reasons.
	* Perform VACCUM only when page fragmentation ratio < 10%.
	  (suggested by adriatic)
	* Removed tooltip on the "Next Unread Item" button to avoid
	  having it flashing each time it is clicked when skimming
	  through items.


2011-12-23  Lars Windolf <lars.windolf@gmx.de>

	Version 1.9.0

	* Add configure switch to compile against GTK2 or GTK3.
	  (Emilio Pozuelo Monfort, Adrian Bunk)
	* Raise dependencies and updated code to compile against GTK3.
	  (Emilio Pozuelo Monfort, Adrian Bunk)
	* Fixes proxy preference not affecting the HTML widget.
	  (reported by Chris Siebenmann)
	* Fixes SF #3363481: Feeds fail to update properly when entries ordered
	  "wrong" (patch by Robert Trace)
	* Fixes writing subscriptions into DB when importing from OPML
	  (reported by Dennis Nezic)


2011-12-10  Lars Windolf <lars.windolf@gmx.de>

	Version 1.8.0

	* Fixes SF #3441643: Deleting a feed also removes items copied to
	  news bins (reported by Jan Larres)

	* Updated French translation (Vincent Lefevre)
	* Added Hungarian default feed list (Gabor Kelemen)
	* Removed broken feeds from all default feed lists.
	  (suggested by Gabor Kelemen)


2011-11-16  Lars Windolf <lars.windolf@gmx.de>

	Version 1.8 RC2

	* Fixes Basque feed list. (Mikel Olasagasti)
	* Added user template CSS that helps users
	  changing the CSS definitions and is installed
	  into the cache directory per default.
	  (suggested by Jeff Fortin)
	* Fixes SF #3349330: Segfault when dropping
	  folders into Google Reader subscription.
	  (reported by no|disc)
	* Fixes SF #3046762: DB contains old comment items
	  of deleted feed entries.
	  (reported by FuturePilot)

	* Added Latvian translation. (Rihards Priedītis, Rūdolfs Mazurs)
	* Added Lithuanian translation. (Mindaugas Baranauskas)
	* Updated Basque translation. (Mikel Olasagasti Uranga)
	* Updated Chinese/Simplified translation. (Aron Xu)
	* Updated Dutch translation. (Erwin Poeze)
	* Updated Hungarian translation. (Gabor Kelemen)
	* Updated Russian translation. (Leonid Selivanov)
	* Updated Swedish translation. (Daniel Nylander)
	* Updated Ukrainian translation. (Yuri Chornoivan)


2011-09-14   Lars Windolf <lars.windolf@gmx.de>

	Version 1.8 RC1

	* Migrate cache directory to ~/.liferea_1.8
	* Merges SF #3367900: Fixes memory allocation issues.
	  (patch by doomkopf)
	* Merges new default feedlist for European Portuguese
	  (provided by Bruno Miguel)
	* Fixes SF #3398789: Keeps marking read items as unread.
	  (reported by naoliv)
	* Updated manual page


2011-06-21   Lars Windolf <lars.windolf@gmx.de>

	Version 1.7.6 (Unstable)

	* Fixes SF #3102116: MIME type definitions not saved.
	  (reported by Alexander Gnodtke)
	* Merges SF #3273050: Added diggio bookmarking option.
	  (patch by Daniel Noffsinger)
	* Merges SF #3273213: Open Social bookmarking in tab.
	  (patch by Daniel Noffsinger)
	* Allow reordering browser tabs.
	* Support popup menu key in feed/item/enclosure tree view.
	* Raise tt-rss dependency to 1.5
	  (patch by Paulo Schreiner)
	* Update tt-rss subscriptions when source node is updated.
	  (patch by Paulo Schreiner)
	* Fixes 2 way item state sync for tt-rss subscriptions.
	  (patch by Paulo Schreiner)
	* Fixes SF #3162756: HTML view doesn't use configured font.
	  (reported by nomnex)
	* Add X-GNOME-FullName to desktop file.
	  (Maia Kozheva)
	* Added optional libindicate support.
	  (Maia Kozheva)
	* Added partial Google Reader label support: Labels are
	  now sync'ed as folders from Google into Liferea.
	  (patch by Peter Oliver and Sergey Snitsaruk)
	* Fixes accidental drag&drop in HTML view.

	* Updated Polish translation (Myrda Wojciech)


2011-04-14   Lars Windolf <lars.windolf@gmx.de>

	Version 1.7.5 (Unstable)

	* Some more GTK+ GSEAL work. (Emilio Pozuelo Monfort)
	* Make "Disable Javascript" and "Enable plugins" preferences
	  have an effect without having to restart Liferea.
	  (Emilio Pozuelo Monfort)
	* Fix NetworkManager support. (Emilio Pozuelo Monfort)
	* Code cleanups. (Fabian Keil)
	* Fixes SF #2883678: Shorter notification messages (Ted Gould)
	* Fixes SF #2965158: Enclosures URLs with spaces do not work.
	  (reported by Michael Novak)
	* Replace the deprecated GTK_WIDGET_TYPE with G_OBJECT_TYPE.
	  (Adrian Bunk)
	* Fixes SF #2981879: Unknown metadata type itemTitle
	  (reported by stk1)
	* Removing red title bar for flagged headlines. This is to
	  avoid suggesting an error situation.
	  (suggested by Felipe Ignacio Canas Sabat)
	* Rewrite of the search folder code. We do not use SQlite
	  views for rule based matching anymore.
	  (Lars Windolf)
	* Added identi.ca bookmarking support. (Adrian Bunk)
	* Added copy text selection to clipboard option.
	  (patch by Ricardo Cruz)
	* Fixes SF #2994622: Atom author URIs not markup escaped.
	  (reported by Ricardo Cruz)
	* Fixes SF #2829961: spaces are no urlencoded on copy link
	  (reported by Winston Weinert)
	* Fixes SF #2901447: comma in link prevents launching browser
	  (reported by Rafal Ochmanski)
	* Fixes SF #3002400: <wbr> tags makes text invisible
	  (patch by Sergey Snitsaruk)
	* Improve the UI responsiveness by using sqlite3async.
	  (patch by Wictor Lund)
	* Improved localization handling of filenames. (Adrian Bunk)
	* Added new DBUS method to trigger a global feed updated.
	  (patch by Matthew Bauer)
	* Removing feed update state from DB and simplifying
	  startup feed update options.
	  (Lars Windolf)
	* Fixes SF #3019939, Debian #586926: Broken Google Reader
	  authentication. (Arnold Noronha)
	* Don't ship autogen.sh in release tarballs. (Adrian Bunk)
	* Added --debug-vfolder option. (Lars Windolf)
	* Added feature to sort feeds in a folder alphabetically.
	  (Lars Windolf)
	* Require WebKitGTK+ >= 1.2.2 to avoid bugs in older versions.
	  (Adrian Bunk)
	* Better error messages when essential files are missing under
	  /usr/share/liferea. (Adrian Bunk)
	* Fixes a crash with feeds with relative item links and empty
	  channel link. (Adrian Bunk)
	* Fixes SF #3039421: Useless trailing spaces in litereals.
	  (reported by Joe Hansen)
	* Adapt on_tab_switched() to GTK+ API change. (Adrian Bunk)
	* Fixes SF #3067801: crash in enclosure handling
	  (patch by Peter Oliver)
	* Fixes SF #3060658: Save As Enclosure doesn't set directory.
	  (Lars Windolf)
	* Added "Copy Link/Image Location" to HTML view
	  (Lars Windolf)
	* Added "Save Link/Image As" to HTML view
	  (Lars Windolf)
	* Fixes Debian #593415: Seems to misidentify MIME type
	  of some podcast enclosures (reported by Celejar)
	* Removed the obsolete Bloglines support. (Adrian Bunk)
	* Also print the stacktrace when debugging is not enabled.
	  (Adrian Bunk)
	* Removed the outdated .spec file. (Adrian Bunk)
	* Merged patch SF #3089150: Bidi support (Yaron Sheffer)
	* Fixes second search not clearing item list. (Lars Windolf)
	* Fixes SF #3019444 and #2978831: incorrect handling
	  of HTTP 301 (patch by Solomon Peachy)
	* Added support for the new libnotify API.
	  (Emilio Pozuelo Monfort)
	* Fixes Debian #600638: Wrong number of unread items in mouse
	  over tray icon with zh_TW locale. (Adrian Bunk)
	* Port from dbus-glib to GDBus. (Emilio Pozuelo Monfort)
	* Port from libnm-glib and dbus-glib to direct DBus calls using
	  GDBus. This way we always build the NetworkManager support,
	  and it's only used if it's running on the user's system.
	  (Emilio Pozuelo Monfort)
	* Removed bookmarking support for the dead Backflip.
	  (Adrian Bunk, reported by Kenneth Lakin)
        * SF #3127001: Fix Toolbar Settings label wrong xalign in preferences dialog
          (patch by Fred Morcos)
	* SF #3177676: Cannot handle gzipped HTTP responses.
	  (patch by hyperair)
	* SF #3132354: Show tooltip when column to small to show text
	  (patch by Ricardo Cruz)
	* SF #3203121: Add support for NM 0.9 (patch by Dan Williams)
	* SF #3019505: Fixed drag and drop in the feed list.
	  (Emilio Pozuelo Monfort)
	* Fixes Debian #538250: Revert item_set_description() to the
	  1.4 code since the HTML detection created too many false
	  negatives. (Adrian Bunk, reported by Wouter Verhelst)

	* Added Asturian translation. (Marquinos)
	* Added Danish translation. (Joe Hansen)
	* Added Galician translation. (Anxo Outeiral)
	* Added Hebrew translation. (Yaron Sheffer)
	* Added Ukrainian translation. (Yuri Chornoivan)
	* Updated Albanian translation. (Besnik Bleta)
	* Updated Arabic translation. (Khaled Hosny)
	* Updated Chinese/Simplified translation. (Aron Xu)
	* Updated German translation. (Lars Windolf)
	* Updated Italian translation. (Gianvito Cavasoli)
	* Updated Russian translation. (Leonid Selivanov)
	* Updated Slovak translation. (Pavol Klacansk)


2010-02-16   Adrian Bunk <bunk@users.sourceforge.net>

	Version 1.7.4 (Unstable)

	* Merged patch that fixes LP #238958: always present window
	  on current workspace if tray icon is clicked.
	  (patch by Fabien Tassin and Sasa Bodiroza)
	* Cleanup of default stylesheet. Removed used styles. (Lars Windolf)
	* Permanently removed LUA scripting support. (Lars Windolf)
	* Added more default feeds to be not so open source specific.
	  (Lars Windolf)
	* Require libsoup >= 2.28.2 to avoid bugs in older versions.
	  (Adrian Bunk)

	* Updated Spanish translation. (Rodrigo Gallardo)


2010-01-24   Lars Windolf <lars.windolf@gmx.de>

	Version 1.7.3 (Unstable)

	* Added patch SF #2883678: Support for notification append
	  (patch by Ted Gould)
	* Implemented folder re-expansion when switching from
	  reduced feed list mode back to full hierarchic mode.
	  (Lars Windolf)
	* Updated proxy settings are now forwarded to the internal
	  renderer again. (Lars Windolf)
	* Fixes SF #2872001: Allowing compilation against
	  NetworkManager 0.8 which decided to force 100000 packages
	  out there to support both "libnm-glib" and "libnm_glib".
	  (reported by Michal Nowak)
	* Fixes an RSS 1.1 parsing bug that caused items not to
	  be parsed at all (reported by Roberto Guido)
	* Fixes SF #2883971: proxy authentication doesn't work
	  (reported by Louis White and others)
	* Improves handling of feeds with relative item links.
	  (patch by Rafael Kitover)
	* Fixes SF #2928927: Remember sort column when sorting by
	  item state (patch by Andy Kittner)
	* Readded workaround for zoom setting of zero (which
	  prevents zooming). (patch by Rafael Kitover)
	* Use gtk_show_uri() instead of relying on "gnome-open".
	  (Lars Windolf)
	* Using g_time_val_from_iso8601 instead of propietary
	  solution we had. (Lars Windolf)
	* Simplified pixmaps resolving as we used only one source
	  directory anyway. (Lars Windolf)

	* Updated Catalan translation. (Gil Forcada)


2009-11-19  Adrian Bunk <bunk@users.sourceforge.net>

	Version 1.7.2 (Unstable)

	* Fixes SF #2827075: Migrate from libglade to GtkBuilder.
	  (Hubert Figuiere and Emilio Pozuelo Monfort)
	* Fixes SF #2831121: Require WebKitGTK+ >= 1.1.11 since
	  older versions crash frequently when built with gcc 4.4.
	  (Adrian Bunk)
	* Go back to using libtool for getting a proper rpath with
	  libraries in unusual locations found through pkg-config.
	  (Adrian Bunk, reported by Leon Nardella)
	* Fixes SF #2831007: Opening enclosures by URL fails intermitantly
	  (Lars Windolf, reported by Eric Drechsel)
	* Fixes a unique node id check that could have caused duplicate
	  node ids. (Lars Windolf)
	* Removes the GConf option for a user defined date format.
	  (Lars Windolf)
	* We do not update comment feeds returning HTTP 410 anymore.
	  (Lars Windolf)
	* Fixes SF #2897668: Crash when adding Bloglines subscriptions.
	  (Lars Windolf)
	* Fixes a crash when deleting items.
	  (Lars Windolf)
	* Fixes SF #2823526: Increase the width of the left column
	  in the Script Manager.
	  (Adrian Bunk, reported by Pavol Klačanský)
	* Fixes Debian #539857: Hide link cosmos for items that don't have
	  a valid url, instead of displaying it and crashing when clicked.
	  (Emilio Pozuelo Monfort, reported by Nelson A. de Oliveira)
	* Use silent automake rules. (Adrian Bunk)
	* Patch #2843340: Fixes handling of duplicate ids in OPML files.
	  (Ruper Swarbrick)
	* Added a timeout for downloads. (Arnold Noronha)
	* Fixes SF #2861203: Crash when creating new search folder.
	  (reported by Andreas Kern and larslj)
	* Fixes SF #2873588: Error in welcome message.
	  (reported by adiroiban)
	* Use soup_message_disable_feature() to disable proxy and
	  cookies when needed, instead of creating multiple SoupSessions,
	  one for each use case. Require libsoup >= 2.28.0 for it.
	  (Emilio Pozuelo Monfort)
	* Stop accessing GTK+ structures directly, use accessors instead
	  in preparation for GTK+ 3.0. Require gtk+ >= 2.18.0 for it.
	  (Emilio Pozuelo Monfort)
	* Simplified DB schema to avoid costly cleanup. (Lars Windolf)
	* Patch SF #2894307: Fixes <tab> key cycling in items list.
	  (Simon Lipp)
	* Put the next selected item on top when scrolling in the
	  item list during Next-Unread. (patch by JustFillBug)

	* Updated Dutch translation. (Erwin Poeze)
	* Updated French translation. (Vincent Lefevre)
	* Updated Hungarian translation. (Gabor Kelemen)
	* Updated Romanian translation. (Adi Roiban)
	* Updated Slovak translation. (Pavol Klacansk)


2009-08-10  Adrian Bunk <bunk@users.sourceforge.net>

	Version 1.7.1 (Unstable)

	* Re-fix item being unselected when opening preferences for
	  the first time, or when (un)hiding read items from folders.
	  (Emilio Pozuelo Monfort)
	* Fixes a crash when adding subscriptions that needs feed
	  auto discovery. (Arnold Noronha)
	* Add a --add-feed option that adds a new subscription. It
	  can also be used while Liferea is running, and it will add
	  the feed to the running process. (Emilio Pozuelo Monfort)
	* Let liferea-add-feed work when there is no DBus support
	  by using --add-feed. (Emilio Pozuelo Monfort)
	* Changed the update queue logic which previously restricted
	  the number of updates to 1 per 500ms under peak loads.
	  (Arnold Noronha)
	* Removed a not-useful-enough interface to save/load
	  GoogleSource edits to disk across Liferea sessions.
	  (Arnold Noronha)
	* Link directly with libgthread-2.0 and libICE,
	  fixes linking with gold. (Adrian Bunk)
	* Re-add grayflag.png since it is actually used.
	  (Adrian Bunk, reported by Maik Zumstrull)
	* Let notification.h be shipped in tarballs.
	  (Emilio Pozuelo Monfort, reported by George Sherwood)
	* Don't ship Google and Bloglines icons, download them as with
	  any other subscription instead. (Emilio Pozuelo Monfort)
	* Fix advanced new subscription dialog to set the filter
	  filechooser bar insensitive if the filter checkbox is unset.
	  Also make the feed properties dialog not completely hide the
	  filter filechooser, only set it insensitive if the filter
	  checkbox is unset. (Emilio Pozuelo Monfort)

[truncated]<|MERGE_RESOLUTION|>--- conflicted
+++ resolved
@@ -8,8 +8,6 @@
 	  take some seconds.
           (Lars Windolf)
 
-<<<<<<< HEAD
-=======
 	* Make JS vendor libs more reproducible by
 	  - providing a package-lock.json
 	  - providing a 'npm run installDeps' command
@@ -22,7 +20,6 @@
 	* Added CSP to item view that limits external resources that can load
 	  (Lars Windolf)
 
->>>>>>> 785362e9
 
 2025-04-15  Lars Windolf <lars.windolf@gmx.de>
 
