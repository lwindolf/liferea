name: "Build Check"
on:
  push:
    branches: [master, ]
  pull_request:
    # The branches below must be a subset of the branches above
    branches: [master]
  schedule:
    - cron: '0 21 * * 6'
  workflow_dispatch:

jobs:
  analyze:
    name: Analyze
<<<<<<< HEAD
    runs-on: ubuntu-latest
    container:    
      image: 'ubuntu:23.04'
=======
    runs-on: ubuntu-22.04
>>>>>>> 545d94af

    steps:
    - name: Checkout repository
      uses: actions/checkout@v2
      with:
        # We must fetch at least the immediate parents so that if this is
        # a pull request then we can checkout the head.
        fetch-depth: 2

    - run: |
       apt-get update -qq
       apt-get install -y -qq libxml2-dev libxslt1-dev libsqlite3-dev libwebkit2gtk-4.1-dev libjson-glib-dev libgirepository1.0-dev libpeas-dev gsettings-desktop-schemas-dev python3 libtool intltool valgrind libfribidi-dev gla11y appstream-util desktop-file-utils
       mkdir inst

    - run: |
       sh autogen.sh
       ./configure --prefix=$(pwd)/inst

    - run: make -C po check
    - run: make && make install
    - run: cp net.sf.liferea.gschema.xml /usr/share/glib-2.0/schemas
    - run: /usr/bin/glib-compile-schemas /usr/share/glib-2.0/schemas/
    - run: ls -l /usr/share/glib-2.0/schemas
    - run: cd src/tests && make test
    - run: desktop-file-validate net.sourceforge.liferea.desktop
    - run: appstream-util validate net.sourceforge.liferea.appdata.xml<|MERGE_RESOLUTION|>--- conflicted
+++ resolved
@@ -12,13 +12,9 @@
 jobs:
   analyze:
     name: Analyze
-<<<<<<< HEAD
     runs-on: ubuntu-latest
     container:    
       image: 'ubuntu:23.04'
-=======
-    runs-on: ubuntu-22.04
->>>>>>> 545d94af
 
     steps:
     - name: Checkout repository
