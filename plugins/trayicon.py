#
# System Tray Icon Plugin
#
# Copyright (C) 2013 Lars Windolf <lars.lindner@gmail.com>
#
# This library is free software; you can redistribute it and/or
# modify it under the terms of the GNU Library General Public
# License as published by the Free Software Foundation; either
# version 2 of the License, or (at your option) any later version.
#
# This library is distributed in the hope that it will be useful,
# but WITHOUT ANY WARRANTY; without even the implied warranty of
# MERCHANTABILITY or FITNESS FOR A PARTICULAR PURPOSE.  See the GNU
# Library General Public License for more details.
#
# You should have received a copy of the GNU Library General Public License
# along with this library; see the file COPYING.LIB.  If not, write to
# the Free Software Foundation, Inc., 59 Temple Place - Suite 330,
# Boston, MA 02111-1307, USA.
#

import gi
gi.require_version('Peas', '1.0')
gi.require_version('PeasGtk', '1.0')
gi.require_version('Liferea', '3.0')
from gi.repository import GObject, Peas, PeasGtk, Gtk, Liferea, Gdk
import cairo
from collections import namedtuple

# Cairo text extents
Extents = namedtuple("Extents", [
    "x_bearing", "y_bearing",
    "width", "height",
    "x_advance", "y_advance"
    ])

def pixbuf_text(width, height, text, font_size=16, bg_pix=None):
    """Draw text to pixbuf at lower right corner

        @width: canvas width
        @height: canvas height
        @text: UTF-8 text to draw
        @font_size: font size
        @bg_pix: pixbuf to draw as background

        @return: a new pixbuf with the given canvas width and height
    """
    bg_color = (0.8, 0.8, 0.8, 1)
    text_color = (0.8, 0.2, 0, 1)

    surface = cairo.ImageSurface(cairo.FORMAT_ARGB32, width, height)
    context = cairo.Context(surface)

    if bg_pix is not None:
        bg_w, bg_h = bg_pix.get_width(), bg_pix.get_height()
        Gdk.cairo_set_source_pixbuf(context, bg_pix,
                max(width - bg_w, 0)/2, max(height - bg_h, 0)/2)
        context.paint() #paint the pixbuf

    context.set_font_size(font_size)
    context.select_font_face("condensed")

    # extents: (x_bearing, y_bearing, width, height, x_advance, y_advance)
    extents = Extents._make(context.text_extents(text))

    # draw text with a background color
    x_off = width - extents.width - 1
    y_off = height - extents.height - 1
    context.set_source_rgba(*bg_color)
    context.rectangle(x_off, y_off, extents.width + 2, extents.height + 2)
    context.fill()

    x_off = max(width - extents.x_bearing - extents.width, 1)
    y_off = height - (extents.height + extents.y_bearing) - 1
    context.move_to(x_off, y_off)
    context.set_source_rgba(*text_color)
    context.show_text(text)

    pixbuf= Gdk.pixbuf_get_from_surface(surface, 0, 0, width, height)
    return pixbuf

class TrayiconPlugin (GObject.Object, Liferea.ShellActivatable):
    __gtype_name__ = 'TrayiconPlugin'

    object = GObject.property(type=GObject.Object)
    shell = GObject.property(type=Liferea.Shell)

    def do_activate(self):
        self.staticon = Gtk.StatusIcon ()
        # FIXME: Support a scalable image!
<<<<<<< HEAD
        self.read_pix = Liferea.icon_create_from_file ("available.png")
        self.unread_pix = Liferea.icon_create_from_file ("unread.png")

        self.staticon.connect ("activate", self.trayicon_activate)
        self.staticon.connect ("popup_menu", self.trayicon_popup)
        self.staticon.set_visible (True)
        self.maximizing = False
        window = self.shell.get_window ()
        #self.minimize_to_tray_handler_id = window.connect('window-state-event', self.window_state_event_cb)

        feedlist = self.shell.props.feed_list
        self.feedlist_new_items_cb(feedlist)
        sigid = feedlist.connect("new-items", self.feedlist_new_items_cb)
        self.feedlist_new_items_cb_id = sigid

    def window_state_event_cb(self, window, event):
        window = self.shell.get_window ()
        state = Gtk.Widget.get_visible (window)
        if state:
            if event.new_window_state & Gdk.WindowState.ICONIFIED:
                if event.new_window_state & Gdk.WindowState.FOCUSED:
                    if event.new_window_state & Gdk.WindowState.WITHDRAWN:
                        self.maximizing = True
                    elif self.maximizing:
                        self.maximizing = False
                        window.present()
                    else:
                        Gtk.Widget.hide(window)

    def trayicon_activate (self, widget, data = None):
        window = self.shell.get_window ()
        state = Gtk.Widget.get_visible (window)
	self.shell.toggle_visibility()
        return False

    def trayicon_quit (self, widget, data = None):
        Liferea.shutdown ()

    def trayicon_popup (self, widget, button, time, data = None):
        self.menu = Gtk.Menu ()

        menuitem_toggle = Gtk.MenuItem ("Show / Hide")
        menuitem_quit = Gtk.MenuItem ("Quit")

        menuitem_toggle.connect ("activate", self.trayicon_activate)
        menuitem_quit.connect ("activate", self.trayicon_quit)

        self.menu.append (menuitem_toggle)
        self.menu.append (menuitem_quit)

        self.menu.show_all ()
        self.menu.popup(None, None, lambda w,x: self.staticon.position_menu(self.menu, self.staticon), self.staticon, 3, time)

    def show_new_count(self, new_count):
        """display new count on status icon"""
        pix_size = self.staticon.props.size
        font_size = max(10, pix_size/4*2)
        #print(pix_size, font_size, double_figure)

        pix = pixbuf_text(pix_size, pix_size,
                "{}".format(new_count),
                font_size, self.unread_pix)
        self.staticon.props.pixbuf = pix
        return pix

    def feedlist_new_items_cb(self, feedlist, new_count=-1):
        if new_count < 0:
            new_count = feedlist.get_new_item_count()
        if new_count > 0:
            double_figure = min(99, new_count) # show max 2 digit
            pix = self.show_new_count(double_figure)
        else:
            pix = self.read_pix

        if  self.staticon.props.pixbuf != pix:
            self.staticon.props.pixbuf = pix

    def do_deactivate (self):
        self.staticon.set_visible (False)
        window = self.shell.get_window ()
        #window.disconnect(self.minimize_to_tray_handler_id)
        feedlist = self.shell.props.feed_list
        feedlist.disconnect(self.feedlist_new_items_cb_id)
        del self.staticon
=======
        self.staticon.set_from_pixbuf(Liferea.icon_create_from_file("unread.png"))
        self.staticon.connect("activate", self.trayicon_click)
        self.staticon.connect("popup_menu", self.trayicon_popup)
        self.staticon.set_visible(True)

        self.menu = Gtk.Menu()
        menuitem_toggle = Gtk.MenuItem("Show / Hide")
        menuitem_quit = Gtk.MenuItem("Quit")
        menuitem_toggle.connect("activate", self.trayicon_toggle)
        menuitem_quit.connect("activate", self.trayicon_quit)
        self.menu.append(menuitem_toggle)
        self.menu.append(menuitem_quit)
        self.menu.show_all()

        self.window = self.shell.get_window()
        self.minimize_to_tray_delete_handler = self.window.connect("delete_event",
                                                                   self.trayicon_minimize_on_close)
        self.minimize_to_tray_minimize_handler = self.window.connect("window-state-event",
                                                                     self.window_state_event_cb)

        # show the window if it is hidden when starting liferea
        self.window.deiconify()
        self.window.show()

    def window_state_event_cb(self, widget, event):
        "Hide window when minimize"
        if event.changed_mask & event.new_window_state & Gdk.WindowState.ICONIFIED:
            self.window.hide()

    def trayicon_click(self, widget, data = None):
        self.window.deiconify()
        self.window.show()

    def trayicon_minimize_on_close(self, widget, data = None):
        self.window.hide()
        return True

    def trayicon_toggle(self, widget, data = None):
        self.shell.toggle_visibility()

    def trayicon_quit(self, widget, data = None):
        Liferea.shutdown()

    def trayicon_popup(self, widget, button, time, data = None):
        self.menu.popup(None, None, self.staticon.position_menu, self.staticon, 3, time)

    def do_deactivate(self):
        self.staticon.set_visible(False)
        self.window.disconnect(self.minimize_to_tray_delete_handler)
        self.window.disconnect(self.minimize_to_tray_minimize_handler)

        # unhide the window when deactivating the plugin
        self.window.deiconify()
        self.window.show()

        del self.staticon
        del self.window
        del self.menu
>>>>>>> 62ab6876
<|MERGE_RESOLUTION|>--- conflicted
+++ resolved
@@ -88,59 +88,60 @@
     def do_activate(self):
         self.staticon = Gtk.StatusIcon ()
         # FIXME: Support a scalable image!
-<<<<<<< HEAD
         self.read_pix = Liferea.icon_create_from_file ("available.png")
         self.unread_pix = Liferea.icon_create_from_file ("unread.png")
 
-        self.staticon.connect ("activate", self.trayicon_activate)
-        self.staticon.connect ("popup_menu", self.trayicon_popup)
-        self.staticon.set_visible (True)
-        self.maximizing = False
-        window = self.shell.get_window ()
-        #self.minimize_to_tray_handler_id = window.connect('window-state-event', self.window_state_event_cb)
+        self.staticon.set_from_pixbuf(Liferea.icon_create_from_file("unread.png"))
+        self.staticon.connect("activate", self.trayicon_click)
+        self.staticon.connect("popup_menu", self.trayicon_popup)
+        self.staticon.set_visible(True)
+
+        self.menu = Gtk.Menu()
+        menuitem_toggle = Gtk.MenuItem("Show / Hide")
+        menuitem_quit = Gtk.MenuItem("Quit")
+        menuitem_toggle.connect("activate", self.trayicon_toggle)
+        menuitem_quit.connect("activate", self.trayicon_quit)
+        self.menu.append(menuitem_toggle)
+        self.menu.append(menuitem_quit)
+        self.menu.show_all()
+
+        self.window = self.shell.get_window()
+        self.minimize_to_tray_delete_handler = self.window.connect("delete_event",
+                                                                   self.trayicon_minimize_on_close)
+        self.minimize_to_tray_minimize_handler = self.window.connect("window-state-event",
+                                                                     self.window_state_event_cb)
+
+        # show the window if it is hidden when starting liferea
+        self.window.deiconify()
+        self.window.show()
 
         feedlist = self.shell.props.feed_list
         self.feedlist_new_items_cb(feedlist)
         sigid = feedlist.connect("new-items", self.feedlist_new_items_cb)
         self.feedlist_new_items_cb_id = sigid
+        self.feedlist = feedlist
 
-    def window_state_event_cb(self, window, event):
-        window = self.shell.get_window ()
-        state = Gtk.Widget.get_visible (window)
-        if state:
-            if event.new_window_state & Gdk.WindowState.ICONIFIED:
-                if event.new_window_state & Gdk.WindowState.FOCUSED:
-                    if event.new_window_state & Gdk.WindowState.WITHDRAWN:
-                        self.maximizing = True
-                    elif self.maximizing:
-                        self.maximizing = False
-                        window.present()
-                    else:
-                        Gtk.Widget.hide(window)
+    def window_state_event_cb(self, widget, event):
+        "Hide window when minimize"
+        if event.changed_mask & event.new_window_state & Gdk.WindowState.ICONIFIED:
+            self.window.hide()
 
-    def trayicon_activate (self, widget, data = None):
-        window = self.shell.get_window ()
-        state = Gtk.Widget.get_visible (window)
-	self.shell.toggle_visibility()
-        return False
+    def trayicon_click(self, widget, data = None):
+        self.window.deiconify()
+        self.window.show()
 
-    def trayicon_quit (self, widget, data = None):
-        Liferea.shutdown ()
+    def trayicon_minimize_on_close(self, widget, data = None):
+        self.window.hide()
+        return True
 
-    def trayicon_popup (self, widget, button, time, data = None):
-        self.menu = Gtk.Menu ()
+    def trayicon_toggle(self, widget, data = None):
+        self.shell.toggle_visibility()
 
-        menuitem_toggle = Gtk.MenuItem ("Show / Hide")
-        menuitem_quit = Gtk.MenuItem ("Quit")
+    def trayicon_quit(self, widget, data = None):
+        Liferea.shutdown()
 
-        menuitem_toggle.connect ("activate", self.trayicon_activate)
-        menuitem_quit.connect ("activate", self.trayicon_quit)
-
-        self.menu.append (menuitem_toggle)
-        self.menu.append (menuitem_quit)
-
-        self.menu.show_all ()
-        self.menu.popup(None, None, lambda w,x: self.staticon.position_menu(self.menu, self.staticon), self.staticon, 3, time)
+    def trayicon_popup(self, widget, button, time, data = None):
+        self.menu.popup(None, None, self.staticon.position_menu, self.staticon, 3, time)
 
     def show_new_count(self, new_count):
         """display new count on status icon"""
@@ -166,64 +167,12 @@
         if  self.staticon.props.pixbuf != pix:
             self.staticon.props.pixbuf = pix
 
-    def do_deactivate (self):
-        self.staticon.set_visible (False)
-        window = self.shell.get_window ()
-        #window.disconnect(self.minimize_to_tray_handler_id)
-        feedlist = self.shell.props.feed_list
-        feedlist.disconnect(self.feedlist_new_items_cb_id)
-        del self.staticon
-=======
-        self.staticon.set_from_pixbuf(Liferea.icon_create_from_file("unread.png"))
-        self.staticon.connect("activate", self.trayicon_click)
-        self.staticon.connect("popup_menu", self.trayicon_popup)
-        self.staticon.set_visible(True)
-
-        self.menu = Gtk.Menu()
-        menuitem_toggle = Gtk.MenuItem("Show / Hide")
-        menuitem_quit = Gtk.MenuItem("Quit")
-        menuitem_toggle.connect("activate", self.trayicon_toggle)
-        menuitem_quit.connect("activate", self.trayicon_quit)
-        self.menu.append(menuitem_toggle)
-        self.menu.append(menuitem_quit)
-        self.menu.show_all()
-
-        self.window = self.shell.get_window()
-        self.minimize_to_tray_delete_handler = self.window.connect("delete_event",
-                                                                   self.trayicon_minimize_on_close)
-        self.minimize_to_tray_minimize_handler = self.window.connect("window-state-event",
-                                                                     self.window_state_event_cb)
-
-        # show the window if it is hidden when starting liferea
-        self.window.deiconify()
-        self.window.show()
-
-    def window_state_event_cb(self, widget, event):
-        "Hide window when minimize"
-        if event.changed_mask & event.new_window_state & Gdk.WindowState.ICONIFIED:
-            self.window.hide()
-
-    def trayicon_click(self, widget, data = None):
-        self.window.deiconify()
-        self.window.show()
-
-    def trayicon_minimize_on_close(self, widget, data = None):
-        self.window.hide()
-        return True
-
-    def trayicon_toggle(self, widget, data = None):
-        self.shell.toggle_visibility()
-
-    def trayicon_quit(self, widget, data = None):
-        Liferea.shutdown()
-
-    def trayicon_popup(self, widget, button, time, data = None):
-        self.menu.popup(None, None, self.staticon.position_menu, self.staticon, 3, time)
-
     def do_deactivate(self):
         self.staticon.set_visible(False)
         self.window.disconnect(self.minimize_to_tray_delete_handler)
         self.window.disconnect(self.minimize_to_tray_minimize_handler)
+
+        self.feedlist.disconnect(self.feedlist_new_items_cb_id)
 
         # unhide the window when deactivating the plugin
         self.window.deiconify()
@@ -231,5 +180,4 @@
 
         del self.staticon
         del self.window
-        del self.menu
->>>>>>> 62ab6876
+        del self.menu