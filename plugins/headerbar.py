#!/usr/bin/python3
# vim:fileencoding=utf-8:sw=4:et
#
# Liferea Header Bar Plugin
#
# Copyright (C) 2018 Lars Windolf <lars.windolf@gmx.de>
#
# This library is free software; you can redistribute it and/or
# modify it under the terms of the GNU Library General Public
# License as published by the Free Software Foundation; either
# version 3 of the License, or (at your option) any later version.
#
# This library is distributed in the hope that it will be useful,
# but WITHOUT ANY WARRANTY; without even the implied warranty of
# MERCHANTABILITY or FITNESS FOR A PARTICULAR PURPOSE.  See the GNU
# Library General Public License for more details.
#
# You should have received a copy of the GNU Library General Public License
# along with this library; see the file COPYING.LIB.  If not, write to
# the Free Software Foundation, Inc., 59 Temple Place - Suite 330,
# Boston, MA 02111-1307, USA.
#

import gi

gi.require_version('Gtk', '3.0')

from gi.repository import GObject, Gio, Gtk, Gdk, PeasGtk, Liferea

# Initialize translations for tooltips
# Fallback to English if gettext module can't find the translations
# (That's possible if they are installed in a nontraditional dir)
import gettext
_ = lambda x: x
try:
    t = gettext.translation("liferea")
except FileNotFoundError:
    pass
else:
    _ = t.gettext

class HeaderBarPlugin (GObject.Object, Liferea.ShellActivatable):
    __gtype_name__ = "HeaderBarPlugin"

    object = GObject.property (type=GObject.Object)
    shell = GObject.property (type=Liferea.Shell)

    def __init__(self):
        GObject.Object.__init__(self)

    def do_activate (self):
        self.hb = Gtk.HeaderBar()
        self.hb.props.show_close_button = True
        self.hb.set_title("Liferea")

        # Left side buttons
        box = Gtk.Box(orientation=Gtk.Orientation.HORIZONTAL)
        Gtk.StyleContext.add_class(box.get_style_context(), "linked")

        button = Gtk.Button()
        button.add(Gtk.Arrow(Gtk.ArrowType.LEFT, Gtk.ShadowType.NONE))
        button.set_action_name("app.prev-read-item")
        button.set_tooltip_text(_("Previous Item"))
        box.add(button)

        button = Gtk.Button()
        button.add(Gtk.Arrow(Gtk.ArrowType.RIGHT, Gtk.ShadowType.NONE))
        button.set_action_name("app.next-read-item")
        button.set_tooltip_text(_("Next Item"))
        box.add(button)

        button = Gtk.Button()
        icon = Gio.ThemedIcon(name="edit-redo-symbolic")
        image = Gtk.Image.new_from_gicon(icon, Gtk.IconSize.BUTTON)
        button.add(image)
        button.set_action_name("app.next-unread-item")
        button.set_tooltip_text(_("_Next Unread Item").replace("_", ""))
        box.add(button)

        button = Gtk.Button()
        icon = Gio.ThemedIcon(name="emblem-ok-symbolic")
        image = Gtk.Image.new_from_gicon(icon, Gtk.IconSize.BUTTON)
        button.add(image)
<<<<<<< HEAD
        button.set_action_name("app.mark-selected-feed-as-read")
=======
        button.set_action_name("app.mark-all-feeds-read")
        button.set_tooltip_text(_("_Mark Items Read").replace("_", ""))
>>>>>>> 5f5805b6
        box.add(button)

        self.hb.pack_start(box)

        # Right side buttons
        button = Gtk.MenuButton()
        icon = Gio.ThemedIcon(name="open-menu-symbolic")
        image = Gtk.Image.new_from_gicon(icon, Gtk.IconSize.BUTTON)
        builder = self.shell.get_property("builder")
        button.set_menu_model(builder.get_object("menubar"))
        button.add(image)
        self.hb.pack_end(button)

        button = Gtk.Button()
        icon = Gio.ThemedIcon(name="edit-find-symbolic")
        image = Gtk.Image.new_from_gicon(icon, Gtk.IconSize.BUTTON)
        button.add(image)
        button.set_action_name("app.search-feeds")
        button.set_tooltip_text(_("Search All Feeds..."))
        self.hb.pack_end(button)

        self.shell.lookup("mainwindow").set_titlebar(self.hb)
        self.shell.lookup("mainwindow").set_show_menubar(False)
        self.shell.lookup("maintoolbar").set_visible(False)
        self.hb.show_all()

    def do_deactivate (self):
        self.shell.lookup("mainwindow").set_titlebar(None)
        self.shell.lookup("mainwindow").set_show_menubar(True)
        self.shell.lookup("maintoolbar").set_visible(True)
        self.hb = None<|MERGE_RESOLUTION|>--- conflicted
+++ resolved
@@ -81,12 +81,8 @@
         icon = Gio.ThemedIcon(name="emblem-ok-symbolic")
         image = Gtk.Image.new_from_gicon(icon, Gtk.IconSize.BUTTON)
         button.add(image)
-<<<<<<< HEAD
         button.set_action_name("app.mark-selected-feed-as-read")
-=======
-        button.set_action_name("app.mark-all-feeds-read")
         button.set_tooltip_text(_("_Mark Items Read").replace("_", ""))
->>>>>>> 5f5805b6
         box.add(button)
 
         self.hb.pack_start(box)
