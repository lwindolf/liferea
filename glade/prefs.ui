<?xml version="1.0" encoding="UTF-8"?>
<!-- Generated with glade 3.38.2 -->
<interface>
  <requires lib="gtk+" version="3.22"/>
  <object class="GtkAdjustment" id="adjustment2">
    <property name="lower">1</property>
    <property name="upper">10000</property>
    <property name="value">1</property>
    <property name="step-increment">1</property>
  </object>
  <object class="GtkAdjustment" id="adjustment3">
    <property name="upper">1000000</property>
    <property name="value">1</property>
    <property name="step-increment">1</property>
  </object>
  <object class="GtkDialog" id="prefs">
    <property name="visible">True</property>
    <property name="can-focus">False</property>
    <property name="border-width">5</property>
    <property name="title" translatable="yes">Liferea Preferences</property>
    <property name="window-position">center</property>
    <property name="default-width">300</property>
    <property name="type-hint">dialog</property>
    <signal name="delete-event" handler="gtk_widget_destroy" object="prefs" swapped="yes"/>
    <child internal-child="vbox">
      <object class="GtkBox">
        <property name="visible">True</property>
        <property name="can-focus">False</property>
        <property name="orientation">vertical</property>
        <property name="spacing">2</property>
        <child internal-child="action_area">
          <object class="GtkButtonBox">
            <property name="visible">True</property>
            <property name="can-focus">False</property>
            <property name="layout-style">end</property>
            <child>
              <object class="GtkButton" id="prefclosebtn">
                <property name="label">gtk-close</property>
                <property name="visible">True</property>
                <property name="can-focus">True</property>
                <property name="can-default">True</property>
                <property name="receives-default">False</property>
                <property name="use-stock">True</property>
                <signal name="clicked" handler="gtk_widget_hide" object="prefs" swapped="yes"/>
              </object>
              <packing>
                <property name="expand">False</property>
                <property name="fill">False</property>
                <property name="position">0</property>
              </packing>
            </child>
          </object>
          <packing>
            <property name="expand">False</property>
            <property name="fill">True</property>
            <property name="pack-type">end</property>
            <property name="position">0</property>
          </packing>
        </child>
        <child>
          <object class="GtkNotebook" id="notebook1">
            <property name="visible">True</property>
            <property name="can-focus">True</property>
            <property name="border-width">5</property>
            <property name="tab-pos">left</property>
            <child>
              <!-- n-columns=3 n-rows=3 -->
              <object class="GtkGrid" id="feedsPage">
                <property name="visible">True</property>
                <property name="can-focus">False</property>
                <property name="border-width">12</property>
                <property name="orientation">vertical</property>
                <property name="row-spacing">18</property>
                <child>
                  <!-- n-columns=3 n-rows=3 -->
                  <object class="GtkGrid" id="feedCacheGrid">
                    <property name="visible">True</property>
                    <property name="can-focus">False</property>
                    <property name="row-spacing">6</property>
                    <property name="column-spacing">12</property>
                    <child>
                      <object class="GtkLabel" id="feedCacheHandlingLabel">
                        <property name="visible">True</property>
                        <property name="can-focus">False</property>
                        <property name="label" translatable="yes">Feed Cache Handling</property>
                        <property name="xalign">0</property>
                        <attributes>
                          <attribute name="weight" value="bold"/>
                        </attributes>
                        <accessibility>
                          <relation type="label-for" target="feedCacheGrid"/>
                        </accessibility>
                      </object>
                      <packing>
                        <property name="left-attach">0</property>
                        <property name="top-attach">0</property>
                        <property name="width">2</property>
                      </packing>
                    </child>
                    <child>
                      <object class="GtkLabel">
                        <property name="visible">True</property>
                        <property name="can-focus">False</property>
                        <property name="margin-start">12</property>
                        <property name="label" translatable="yes">Default _number of items per feed to save:</property>
                        <property name="use-underline">True</property>
                        <property name="wrap">True</property>
                        <property name="mnemonic-widget">itemCountBtn</property>
                        <property name="xalign">0</property>
                      </object>
                      <packing>
                        <property name="left-attach">0</property>
                        <property name="top-attach">1</property>
                      </packing>
                    </child>
                    <child>
                      <object class="GtkSpinButton" id="itemCountBtn">
                        <property name="width-request">60</property>
                        <property name="visible">True</property>
                        <property name="can-focus">True</property>
                        <property name="text" translatable="yes">0</property>
                        <property name="adjustment">adjustment3</property>
                        <property name="climb-rate">1</property>
                        <property name="numeric">True</property>
                        <signal name="value-changed" handler="on_itemCountBtn_value_changed" swapped="no"/>
                      </object>
                      <packing>
                        <property name="left-attach">1</property>
                        <property name="top-attach">1</property>
                      </packing>
                    </child>
                    <child>
                      <placeholder/>
                    </child>
                    <child>
                      <placeholder/>
                    </child>
                    <child>
                      <placeholder/>
                    </child>
                    <child>
                      <placeholder/>
                    </child>
                    <child>
                      <placeholder/>
                    </child>
                    <accessibility>
                      <relation type="labelled-by" target="feedCacheHandlingLabel"/>
                    </accessibility>
                  </object>
                  <packing>
                    <property name="left-attach">0</property>
                    <property name="top-attach">0</property>
                  </packing>
                </child>
                <child>
                  <!-- n-columns=3 n-rows=5 -->
                  <object class="GtkGrid" id="feedUpdateGrid">
                    <property name="visible">True</property>
                    <property name="can-focus">False</property>
                    <property name="row-spacing">6</property>
                    <property name="column-spacing">12</property>
                    <child>
                      <object class="GtkLabel" id="feedUpdateSettingsLabel">
                        <property name="visible">True</property>
                        <property name="can-focus">False</property>
                        <property name="label" translatable="yes">Feed Update Settings</property>
                        <property name="xalign">0</property>
                        <attributes>
                          <attribute name="weight" value="bold"/>
                        </attributes>
                        <accessibility>
                          <relation type="label-for" target="feedUpdateGrid"/>
                        </accessibility>
                      </object>
                      <packing>
                        <property name="left-attach">0</property>
                        <property name="top-attach">0</property>
                        <property name="width">3</property>
                      </packing>
                    </child>
                    <child>
                      <object class="GtkInfoBar" id="infobar1">
                        <property name="visible">True</property>
                        <property name="can-focus">False</property>
                        <property name="margin-start">12</property>
                        <child internal-child="action_area">
                          <object class="GtkButtonBox">
                            <property name="can-focus">False</property>
                            <child>
                              <placeholder/>
                            </child>
                          </object>
                          <packing>
                            <property name="expand">False</property>
                            <property name="fill">False</property>
                            <property name="position">0</property>
                          </packing>
                        </child>
                        <child internal-child="content_area">
                          <object class="GtkBox">
                            <property name="can-focus">False</property>
                            <child>
                              <object class="GtkLabel" id="label135">
                                <property name="visible">True</property>
                                <property name="can-focus">False</property>
                                <property name="label" translatable="yes" comments="Feed update interval hint in preference dialog.">Note: &lt;i&gt;Please remember to set a reasonable refresh time. Usually it is a waste of bandwidth to poll feeds more often than each hour.&lt;/i&gt;</property>
                                <property name="use-markup">True</property>
                                <property name="use-underline">True</property>
                                <property name="wrap">True</property>
                                <property name="mnemonic-widget">globalRefreshIntervalUnitComboBox</property>
                                <property name="xalign">0</property>
                              </object>
                              <packing>
                                <property name="expand">False</property>
                                <property name="fill">True</property>
                                <property name="position">0</property>
                              </packing>
                            </child>
                          </object>
                          <packing>
                            <property name="expand">False</property>
                            <property name="fill">False</property>
                            <property name="position">0</property>
                          </packing>
                        </child>
                        <child>
                          <placeholder/>
                        </child>
                      </object>
                      <packing>
                        <property name="left-attach">0</property>
                        <property name="top-attach">4</property>
                        <property name="width">3</property>
                      </packing>
                    </child>
                    <child>
                      <object class="GtkCheckButton" id="startupactionbtn">
                        <property name="label" translatable="yes">_Update all subscriptions at startup.</property>
                        <property name="visible">True</property>
                        <property name="can-focus">True</property>
                        <property name="receives-default">False</property>
                        <property name="halign">start</property>
                        <property name="margin-left">12</property>
                        <property name="margin-start">12</property>
                        <property name="use-underline">True</property>
                        <property name="draw-indicator">True</property>
                        <signal name="toggled" handler="on_startupactionbtn_toggled" swapped="no"/>
                      </object>
                      <packing>
                        <property name="left-attach">0</property>
                        <property name="top-attach">1</property>
                        <property name="width">3</property>
                      </packing>
                    </child>
                    <child>
                      <object class="GtkLabel">
                        <property name="visible">True</property>
                        <property name="can-focus">False</property>
                        <property name="margin-left">12</property>
                        <property name="margin-start">12</property>
                        <property name="label" translatable="yes">Default Feed Refresh _Interval:</property>
                        <property name="use-underline">True</property>
                        <property name="mnemonic-widget">globalRefreshIntervalSpinButton</property>
                        <property name="xalign">0</property>
                      </object>
                      <packing>
                        <property name="left-attach">0</property>
                        <property name="top-attach">2</property>
                      </packing>
                    </child>
                    <child>
                      <object class="GtkSpinButton" id="globalRefreshIntervalSpinButton">
                        <property name="width-request">60</property>
                        <property name="visible">True</property>
                        <property name="can-focus">True</property>
                        <property name="text" translatable="yes">1</property>
                        <property name="adjustment">adjustment2</property>
                        <property name="climb-rate">1</property>
                        <property name="value">1</property>
                        <signal name="value-changed" handler="on_default_update_interval_value_changed" swapped="no"/>
                      </object>
                      <packing>
                        <property name="left-attach">1</property>
                        <property name="top-attach">2</property>
                      </packing>
                    </child>
                    <child>
                      <object class="GtkComboBox" id="globalRefreshIntervalUnitComboBox">
                        <property name="visible">True</property>
                        <property name="can-focus">False</property>
                        <child>
                          <object class="GtkCellRendererText" id="cellrenderertext5"/>
                          <attributes>
                            <attribute name="text">0</attribute>
                          </attributes>
                        </child>
                      </object>
                      <packing>
                        <property name="left-attach">2</property>
                        <property name="top-attach">2</property>
                      </packing>
                    </child>
                    <child>
                      <placeholder/>
                    </child>
                    <child>
                      <placeholder/>
                    </child>
                    <child>
                      <placeholder/>
                    </child>
                    <accessibility>
                      <relation type="labelled-by" target="feedUpdateSettingsLabel"/>
                    </accessibility>
                  </object>
                  <packing>
                    <property name="left-attach">0</property>
                    <property name="top-attach">1</property>
                  </packing>
                </child>
                <child>
                  <placeholder/>
                </child>
                <child>
                  <placeholder/>
                </child>
                <child>
                  <placeholder/>
                </child>
                <child>
                  <placeholder/>
                </child>
                <child>
                  <placeholder/>
                </child>
                <child>
                  <placeholder/>
                </child>
                <child>
                  <placeholder/>
                </child>
              </object>
            </child>
            <child type="tab">
              <object class="GtkLabel">
                <property name="visible">True</property>
                <property name="can-focus">False</property>
                <property name="label" translatable="yes">Feeds</property>
              </object>
              <packing>
                <property name="tab-fill">False</property>
              </packing>
            </child>
            <child>
              <!-- n-columns=3 n-rows=3 -->
              <object class="GtkGrid" id="foldersPage">
                <property name="visible">True</property>
                <property name="can-focus">False</property>
                <property name="border-width">12</property>
                <property name="orientation">vertical</property>
                <property name="row-spacing">18</property>
                <child>
                  <!-- n-columns=3 n-rows=3 -->
                  <object class="GtkGrid" id="folderDisplayGrid">
                    <property name="visible">True</property>
                    <property name="can-focus">False</property>
                    <property name="row-spacing">6</property>
                    <child>
                      <object class="GtkLabel" id="folderDisplaySettingsLabel">
                        <property name="visible">True</property>
                        <property name="can-focus">False</property>
                        <property name="label" translatable="yes">Folder Display Settings</property>
                        <property name="xalign">0</property>
                        <attributes>
                          <attribute name="weight" value="bold"/>
                        </attributes>
                        <accessibility>
                          <relation type="label-for" target="folderDisplayGrid"/>
                        </accessibility>
                      </object>
                      <packing>
                        <property name="left-attach">0</property>
                        <property name="top-attach">0</property>
                      </packing>
                    </child>
                    <child>
                      <object class="GtkCheckButton" id="folderdisplaybtn">
                        <property name="label" translatable="yes">_Show the items of all child feeds when a folder is selected.</property>
                        <property name="visible">True</property>
                        <property name="can-focus">True</property>
                        <property name="receives-default">False</property>
                        <property name="halign">start</property>
                        <property name="margin-start">12</property>
                        <property name="use-underline">True</property>
                        <property name="draw-indicator">True</property>
                        <signal name="toggled" handler="on_folderdisplaybtn_toggled" swapped="no"/>
                      </object>
                      <packing>
                        <property name="left-attach">0</property>
                        <property name="top-attach">1</property>
                      </packing>
                    </child>
                    <child>
                      <object class="GtkCheckButton" id="hidereadbtn">
                        <property name="label" translatable="yes">_Hide read items.</property>
                        <property name="visible">True</property>
                        <property name="can-focus">True</property>
                        <property name="receives-default">False</property>
                        <property name="halign">start</property>
                        <property name="margin-start">12</property>
                        <property name="use-underline">True</property>
                        <property name="draw-indicator">True</property>
                        <signal name="toggled" handler="on_folderhidereadbtn_toggled" swapped="no"/>
                      </object>
                      <packing>
                        <property name="left-attach">0</property>
                        <property name="top-attach">2</property>
                      </packing>
                    </child>
                    <child>
                      <placeholder/>
                    </child>
                    <child>
                      <placeholder/>
                    </child>
                    <child>
                      <placeholder/>
                    </child>
                    <child>
                      <placeholder/>
                    </child>
                    <child>
                      <placeholder/>
                    </child>
                    <child>
                      <placeholder/>
                    </child>
                    <accessibility>
                      <relation type="labelled-by" target="folderDisplaySettingsLabel"/>
                    </accessibility>
                  </object>
                  <packing>
                    <property name="left-attach">0</property>
                    <property name="top-attach">0</property>
                  </packing>
                </child>
                <child>
                  <!-- n-columns=3 n-rows=3 -->
                  <object class="GtkGrid" id="feedIconsGrid">
                    <property name="visible">True</property>
                    <property name="can-focus">False</property>
                    <property name="row-spacing">6</property>
                    <child>
                      <object class="GtkLabel" id="feedIconsLabel">
                        <property name="visible">True</property>
                        <property name="can-focus">False</property>
                        <property name="label" translatable="yes">Feed Icons (Favicons)</property>
                        <property name="xalign">0</property>
                        <attributes>
                          <attribute name="weight" value="bold"/>
                        </attributes>
                        <accessibility>
                          <relation type="label-for" target="feedIconsGrid"/>
                        </accessibility>
                      </object>
                      <packing>
                        <property name="left-attach">0</property>
                        <property name="top-attach">0</property>
                      </packing>
                    </child>
                    <child>
                      <object class="GtkButton" id="updateAllFavicons">
                        <property name="label" translatable="yes">_Update all favicons now</property>
                        <property name="visible">True</property>
                        <property name="can-focus">True</property>
                        <property name="receives-default">False</property>
                        <property name="margin-start">12</property>
                        <property name="use-underline">True</property>
                      </object>
                      <packing>
                        <property name="left-attach">0</property>
                        <property name="top-attach">1</property>
                      </packing>
                    </child>
                    <child>
                      <placeholder/>
                    </child>
                    <child>
                      <placeholder/>
                    </child>
                    <child>
                      <placeholder/>
                    </child>
                    <child>
                      <placeholder/>
                    </child>
                    <child>
                      <placeholder/>
                    </child>
                    <child>
                      <placeholder/>
                    </child>
                    <child>
                      <placeholder/>
                    </child>
                    <accessibility>
                      <relation type="labelled-by" target="feedIconsLabel"/>
                    </accessibility>
                  </object>
                  <packing>
                    <property name="left-attach">0</property>
                    <property name="top-attach">1</property>
                  </packing>
                </child>
                <child>
                  <placeholder/>
                </child>
                <child>
                  <placeholder/>
                </child>
                <child>
                  <placeholder/>
                </child>
                <child>
                  <placeholder/>
                </child>
                <child>
                  <placeholder/>
                </child>
                <child>
                  <placeholder/>
                </child>
                <child>
                  <placeholder/>
                </child>
              </object>
              <packing>
                <property name="position">1</property>
              </packing>
            </child>
            <child type="tab">
              <object class="GtkLabel">
                <property name="visible">True</property>
                <property name="can-focus">False</property>
                <property name="label" translatable="yes">Folders</property>
              </object>
              <packing>
                <property name="position">1</property>
                <property name="tab-fill">False</property>
              </packing>
            </child>
            <child>
              <!-- n-columns=3 n-rows=3 -->
              <object class="GtkGrid" id="headlinesPage">
                <property name="visible">True</property>
                <property name="can-focus">False</property>
                <property name="border-width">12</property>
                <property name="orientation">vertical</property>
                <property name="row-spacing">18</property>
                <child>
                  <!-- n-columns=3 n-rows=5 -->
                  <object class="GtkGrid" id="readingHeadlinesGrid">
                    <property name="visible">True</property>
                    <property name="can-focus">False</property>
                    <property name="orientation">vertical</property>
                    <property name="row-spacing">6</property>
                    <property name="column-spacing">12</property>
                    <child>
                      <object class="GtkLabel" id="readingHeadlinesLabel">
                        <property name="visible">True</property>
                        <property name="can-focus">False</property>
                        <property name="label" translatable="yes">Reading Headlines</property>
                        <property name="xalign">0</property>
                        <attributes>
                          <attribute name="weight" value="bold"/>
                        </attributes>
                        <accessibility>
                          <relation type="label-for" target="readingHeadlinesGrid"/>
                        </accessibility>
                      </object>
                      <packing>
                        <property name="left-attach">0</property>
                        <property name="top-attach">0</property>
                        <property name="width">2</property>
                      </packing>
                    </child>
                    <child>
                      <object class="GtkLabel">
                        <property name="visible">True</property>
                        <property name="can-focus">False</property>
                        <property name="margin-start">12</property>
                        <property name="label" translatable="yes">_Skim through articles with:</property>
                        <property name="use-underline">True</property>
                        <property name="mnemonic-widget">skimKeyCombo</property>
                        <property name="xalign">0</property>
                      </object>
                      <packing>
                        <property name="left-attach">0</property>
                        <property name="top-attach">1</property>
                      </packing>
                    </child>
                    <child>
                      <object class="GtkLabel">
                        <property name="visible">True</property>
                        <property name="can-focus">False</property>
                        <property name="margin-start">12</property>
                        <property name="label" translatable="yes">_Default View Mode:</property>
                        <property name="use-underline">True</property>
                        <property name="mnemonic-widget">defaultViewModeCombo</property>
                        <property name="xalign">0</property>
                      </object>
                      <packing>
                        <property name="left-attach">0</property>
                        <property name="top-attach">2</property>
                      </packing>
                    </child>
                    <child>
                      <object class="GtkComboBox" id="skimKeyCombo">
                        <property name="visible">True</property>
                        <property name="can-focus">False</property>
                        <child>
                          <object class="GtkCellRendererText" id="cellrenderertext3"/>
                          <attributes>
                            <attribute name="text">0</attribute>
                          </attributes>
                        </child>
                      </object>
                      <packing>
                        <property name="left-attach">1</property>
                        <property name="top-attach">1</property>
                      </packing>
                    </child>
                    <child>
                      <object class="GtkComboBox" id="defaultViewModeCombo">
                        <property name="visible">True</property>
                        <property name="can-focus">False</property>
                        <child>
                          <object class="GtkCellRendererText" id="cellrenderertext4"/>
                          <attributes>
                            <attribute name="text">0</attribute>
                          </attributes>
                        </child>
                      </object>
                      <packing>
                        <property name="left-attach">1</property>
                        <property name="top-attach">2</property>
                      </packing>
                    </child>
                    <child>
<<<<<<< HEAD
                       <object class="GtkCheckButton" id="fixed-date-format">
                         <property name="label" translatable="yes">_Use fixed width date format.</property>
                         <property name="visible">True</property>
                         <property name="can_focus">True</property>
                         <property name="receives_default">False</property>
                         <property name="halign">start</property>
                         <property name="margin_start">12</property>
                         <property name="use_underline">True</property>
                         <property name="draw_indicator">True</property>
                         <signal name="toggled" handler="on_fixeddatefmt_toggled" swapped="no"/>
                       </object>
                       <packing>
                         <property name="left_attach">0</property>
                         <property name="top_attach">4</property>
                       </packing>
=======
                      <object class="GtkCheckButton" id="deferdeletebtn">
                        <property name="label" translatable="yes">_Defer removing read items from folders and search folders.</property>
                        <property name="visible">True</property>
                        <property name="can-focus">True</property>
                        <property name="receives-default">False</property>
                        <property name="halign">start</property>
                        <property name="margin-start">12</property>
                        <property name="use-underline">True</property>
                        <property name="draw-indicator">True</property>
                        <signal name="toggled" handler="on_deferdeletemode_toggled" swapped="no"/>
                      </object>
                      <packing>
                        <property name="left-attach">0</property>
                        <property name="top-attach">3</property>
                      </packing>
                    </child>
                    <child>
                      <object class="GtkCheckButton" id="confirmMarkAllReadButton">
                        <property name="label" translatable="yes">Ask for confirmation when marking all items as read.</property>
                        <property name="visible">True</property>
                        <property name="can-focus">True</property>
                        <property name="receives-default">False</property>
                        <property name="halign">start</property>
                        <property name="margin-start">12</property>
                        <property name="draw-indicator">True</property>
                      </object>
                      <packing>
                        <property name="left-attach">0</property>
                        <property name="top-attach">4</property>
                      </packing>
                    </child>
                    <child>
                      <placeholder/>
                    </child>
                    <child>
                      <placeholder/>
                    </child>
                    <child>
                      <placeholder/>
                    </child>
                    <child>
                      <placeholder/>
                    </child>
                    <child>
                      <placeholder/>
                    </child>
                    <child>
                      <placeholder/>
                    </child>
                    <child>
                      <placeholder/>
>>>>>>> 7baba5e2
                    </child>
                    <accessibility>
                      <relation type="labelled-by" target="readingHeadlinesLabel"/>
                    </accessibility>
                  </object>
                  <packing>
                    <property name="left-attach">0</property>
                    <property name="top-attach">0</property>
                  </packing>
                </child>
                <child>
                  <!-- n-columns=3 n-rows=3 -->
                  <object class="GtkGrid" id="webIntegrationGrid">
                    <property name="visible">True</property>
                    <property name="can-focus">False</property>
                    <property name="orientation">vertical</property>
                    <property name="row-spacing">6</property>
                    <property name="column-spacing">12</property>
                    <child>
                      <object class="GtkLabel" id="webIntegrationLabel">
                        <property name="visible">True</property>
                        <property name="can-focus">False</property>
                        <property name="label" translatable="yes">Web Integration</property>
                        <property name="xalign">0</property>
                        <attributes>
                          <attribute name="weight" value="bold"/>
                        </attributes>
                        <accessibility>
                          <relation type="label-for" target="webIntegrationGrid"/>
                        </accessibility>
                      </object>
                      <packing>
                        <property name="left-attach">0</property>
                        <property name="top-attach">0</property>
                        <property name="width">2</property>
                      </packing>
                    </child>
                    <child>
                      <object class="GtkLabel">
                        <property name="visible">True</property>
                        <property name="can-focus">False</property>
                        <property name="margin-start">12</property>
                        <property name="label" translatable="yes">_Post Bookmarks to</property>
                        <property name="use-underline">True</property>
                        <property name="mnemonic-widget">socialpopup</property>
                        <property name="xalign">0</property>
                      </object>
                      <packing>
                        <property name="left-attach">0</property>
                        <property name="top-attach">1</property>
                      </packing>
                    </child>
                    <child>
                      <object class="GtkComboBox" id="socialpopup">
                        <property name="visible">True</property>
                        <property name="can-focus">False</property>
                      </object>
                      <packing>
                        <property name="left-attach">1</property>
                        <property name="top-attach">1</property>
                      </packing>
                    </child>
                    <child>
                      <placeholder/>
                    </child>
                    <child>
                      <placeholder/>
                    </child>
                    <child>
                      <placeholder/>
                    </child>
                    <child>
                      <placeholder/>
                    </child>
                    <child>
                      <placeholder/>
                    </child>
                    <accessibility>
                      <relation type="labelled-by" target="webIntegrationLabel"/>
                    </accessibility>
                  </object>
                  <packing>
                    <property name="left-attach">0</property>
                    <property name="top-attach">1</property>
                  </packing>
                </child>
                <child>
                  <placeholder/>
                </child>
                <child>
                  <placeholder/>
                </child>
                <child>
                  <placeholder/>
                </child>
                <child>
                  <placeholder/>
                </child>
                <child>
                  <placeholder/>
                </child>
                <child>
                  <placeholder/>
                </child>
                <child>
                  <placeholder/>
                </child>
              </object>
              <packing>
                <property name="position">2</property>
              </packing>
            </child>
            <child type="tab">
              <object class="GtkLabel">
                <property name="visible">True</property>
                <property name="can-focus">False</property>
                <property name="label" translatable="yes">Headlines</property>
              </object>
              <packing>
                <property name="position">2</property>
                <property name="tab-fill">False</property>
              </packing>
            </child>
            <child>
              <!-- n-columns=3 n-rows=3 -->
              <object class="GtkGrid" id="browserPage">
                <property name="visible">True</property>
                <property name="can-focus">False</property>
                <property name="border-width">12</property>
                <property name="orientation">vertical</property>
                <property name="row-spacing">18</property>
                <child>
                  <!-- n-columns=3 n-rows=4 -->
                  <object class="GtkGrid" id="internalBrowserGrid">
                    <property name="visible">True</property>
                    <property name="can-focus">False</property>
                    <property name="orientation">vertical</property>
                    <property name="row-spacing">6</property>
                    <child>
                      <object class="GtkLabel" id="internalBrowserLabel">
                        <property name="visible">True</property>
                        <property name="can-focus">False</property>
                        <property name="label" translatable="yes">Internal Browser Settings</property>
                        <property name="xalign">0</property>
                        <attributes>
                          <attribute name="weight" value="bold"/>
                        </attributes>
                        <accessibility>
                          <relation type="label-for" target="internalBrowserGrid"/>
                        </accessibility>
                      </object>
                      <packing>
                        <property name="left-attach">0</property>
                        <property name="top-attach">0</property>
                      </packing>
                    </child>
                    <child>
                      <object class="GtkCheckButton" id="browseinwindow">
                        <property name="label" translatable="yes">Open links in Liferea's _window.</property>
                        <property name="visible">True</property>
                        <property name="can-focus">True</property>
                        <property name="receives-default">False</property>
                        <property name="halign">start</property>
                        <property name="margin-start">12</property>
                        <property name="use-underline">True</property>
                        <property name="draw-indicator">True</property>
                        <signal name="toggled" handler="on_openlinksinsidebtn_clicked" swapped="no"/>
                      </object>
                      <packing>
                        <property name="left-attach">0</property>
                        <property name="top-attach">1</property>
                      </packing>
                    </child>
                    <child>
                      <object class="GtkCheckButton" id="disablejavascript">
                        <property name="label" translatable="yes">_Never run external Javascript.</property>
                        <property name="visible">True</property>
                        <property name="can-focus">True</property>
                        <property name="receives-default">False</property>
                        <property name="halign">start</property>
                        <property name="margin-start">12</property>
                        <property name="use-underline">True</property>
                        <property name="draw-indicator">True</property>
                        <signal name="toggled" handler="on_disablejavascript_toggled" swapped="no"/>
                      </object>
                      <packing>
                        <property name="left-attach">0</property>
                        <property name="top-attach">2</property>
                      </packing>
                    </child>
                    <child>
                      <object class="GtkCheckButton" id="enableplugins">
                        <property name="label" translatable="yes">_Enable browser plugins.</property>
                        <property name="visible">True</property>
                        <property name="can-focus">True</property>
                        <property name="receives-default">False</property>
                        <property name="halign">start</property>
                        <property name="margin-start">12</property>
                        <property name="use-underline">True</property>
                        <property name="draw-indicator">True</property>
                        <signal name="toggled" handler="on_enableplugins_toggled" swapped="no"/>
                      </object>
                      <packing>
                        <property name="left-attach">0</property>
                        <property name="top-attach">3</property>
                      </packing>
                    </child>
                    <child>
                      <placeholder/>
                    </child>
                    <child>
                      <placeholder/>
                    </child>
                    <child>
                      <placeholder/>
                    </child>
                    <child>
                      <placeholder/>
                    </child>
                    <child>
                      <placeholder/>
                    </child>
                    <child>
                      <placeholder/>
                    </child>
                    <child>
                      <placeholder/>
                    </child>
                    <child>
                      <placeholder/>
                    </child>
                    <accessibility>
                      <relation type="labelled-by" target="internalBrowserLabel"/>
                    </accessibility>
                  </object>
                  <packing>
                    <property name="left-attach">0</property>
                    <property name="top-attach">0</property>
                  </packing>
                </child>
                <child>
                  <!-- n-columns=3 n-rows=4 -->
                  <object class="GtkGrid" id="externalBrowserGrid">
                    <property name="visible">True</property>
                    <property name="can-focus">False</property>
                    <property name="orientation">vertical</property>
                    <property name="row-spacing">6</property>
                    <property name="column-spacing">12</property>
                    <child>
                      <object class="GtkLabel" id="externalBrowserLabel">
                        <property name="visible">True</property>
                        <property name="can-focus">False</property>
                        <property name="label" translatable="yes">External Browser Settings</property>
                        <property name="xalign">0</property>
                        <attributes>
                          <attribute name="weight" value="bold"/>
                        </attributes>
                        <accessibility>
                          <relation type="label-for" target="externalBrowserGrid"/>
                        </accessibility>
                      </object>
                      <packing>
                        <property name="left-attach">0</property>
                        <property name="top-attach">0</property>
                        <property name="width">2</property>
                      </packing>
                    </child>
                    <child>
                      <object class="GtkLabel">
                        <property name="visible">True</property>
                        <property name="can-focus">False</property>
                        <property name="margin-start">12</property>
                        <property name="label" translatable="yes">_Browser:</property>
                        <property name="use-underline">True</property>
                        <property name="mnemonic-widget">browserpopup</property>
                        <property name="xalign">0</property>
                      </object>
                      <packing>
                        <property name="left-attach">0</property>
                        <property name="top-attach">1</property>
                      </packing>
                    </child>
                    <child>
                      <object class="GtkLabel" id="manuallabel">
                        <property name="visible">True</property>
                        <property name="can-focus">False</property>
                        <property name="margin-start">12</property>
                        <property name="label" translatable="yes">_Manual:</property>
                        <property name="use-underline">True</property>
                        <property name="mnemonic-widget">browsercmd</property>
                        <property name="xalign">0</property>
                      </object>
                      <packing>
                        <property name="left-attach">0</property>
                        <property name="top-attach">2</property>
                      </packing>
                    </child>
                    <child>
                      <object class="GtkEntry" id="browsercmd">
                        <property name="visible">True</property>
                        <property name="can-focus">True</property>
                        <property name="activates-default">True</property>
                        <signal name="changed" handler="on_browsercmd_changed" swapped="no"/>
                        <accessibility>
                          <relation type="labelled-by" target="urlhintlabel"/>
                        </accessibility>
                      </object>
                      <packing>
                        <property name="left-attach">1</property>
                        <property name="top-attach">2</property>
                      </packing>
                    </child>
                    <child>
                      <object class="GtkLabel" id="urlhintlabel">
                        <property name="visible">True</property>
                        <property name="can-focus">False</property>
                        <property name="label" translatable="yes">&lt;small&gt;(%s for URL)&lt;/small&gt;</property>
                        <property name="use-markup">True</property>
                        <property name="xalign">0</property>
                        <accessibility>
                          <relation type="label-for" target="browsercmd"/>
                        </accessibility>
                      </object>
                      <packing>
                        <property name="left-attach">1</property>
                        <property name="top-attach">3</property>
                      </packing>
                    </child>
                    <child>
                      <object class="GtkComboBox" id="browserpopup">
                        <property name="visible">True</property>
                        <property name="can-focus">False</property>
                      </object>
                      <packing>
                        <property name="left-attach">1</property>
                        <property name="top-attach">1</property>
                      </packing>
                    </child>
                    <child>
                      <placeholder/>
                    </child>
                    <child>
                      <placeholder/>
                    </child>
                    <child>
                      <placeholder/>
                    </child>
                    <child>
                      <placeholder/>
                    </child>
                    <child>
                      <placeholder/>
                    </child>
                    <accessibility>
                      <relation type="labelled-by" target="externalBrowserLabel"/>
                    </accessibility>
                  </object>
                  <packing>
                    <property name="left-attach">0</property>
                    <property name="top-attach">1</property>
                  </packing>
                </child>
                <child>
                  <placeholder/>
                </child>
                <child>
                  <placeholder/>
                </child>
                <child>
                  <placeholder/>
                </child>
                <child>
                  <placeholder/>
                </child>
                <child>
                  <placeholder/>
                </child>
                <child>
                  <placeholder/>
                </child>
                <child>
                  <placeholder/>
                </child>
              </object>
              <packing>
                <property name="position">3</property>
              </packing>
            </child>
            <child type="tab">
              <object class="GtkLabel">
                <property name="visible">True</property>
                <property name="can-focus">False</property>
                <property name="label" translatable="yes">Browser</property>
              </object>
              <packing>
                <property name="position">3</property>
                <property name="tab-fill">False</property>
              </packing>
            </child>
            <child>
              <!-- n-columns=3 n-rows=5 -->
              <object class="GtkGrid" id="guiPage">
                <property name="visible">True</property>
                <property name="can-focus">False</property>
                <property name="border-width">12</property>
                <property name="orientation">vertical</property>
                <property name="row-spacing">6</property>
                <property name="column-spacing">12</property>
                <child>
                  <object class="GtkLabel" id="toolbarSettingsLabel">
                    <property name="visible">True</property>
                    <property name="can-focus">False</property>
                    <property name="label" translatable="yes">Toolbar Settings</property>
                    <property name="xalign">0</property>
                    <attributes>
                      <attribute name="weight" value="bold"/>
                    </attributes>
                  </object>
                  <packing>
                    <property name="left-attach">0</property>
                    <property name="top-attach">0</property>
                    <property name="width">2</property>
                  </packing>
                </child>
                <child>
                  <object class="GtkCheckButton" id="hidetoolbarbtn">
                    <property name="label" translatable="yes">_Hide toolbar.</property>
                    <property name="visible">True</property>
                    <property name="can-focus">True</property>
                    <property name="receives-default">False</property>
                    <property name="halign">start</property>
                    <property name="margin-start">12</property>
                    <property name="use-underline">True</property>
                    <property name="draw-indicator">True</property>
                    <signal name="toggled" handler="on_hidetoolbar_toggled" swapped="no"/>
                  </object>
                  <packing>
                    <property name="left-attach">0</property>
                    <property name="top-attach">1</property>
                    <property name="width">2</property>
                  </packing>
                </child>
                <child>
                  <object class="GtkLabel">
                    <property name="visible">True</property>
                    <property name="can-focus">False</property>
                    <property name="margin-start">12</property>
                    <property name="label" translatable="yes">Toolbar _button labels:</property>
                    <property name="use-underline">True</property>
                    <property name="mnemonic-widget">toolbarCombo</property>
                    <property name="xalign">0</property>
                  </object>
                  <packing>
                    <property name="left-attach">0</property>
                    <property name="top-attach">2</property>
                  </packing>
                </child>
                <child>
                  <object class="GtkComboBox" id="toolbarCombo">
                    <property name="visible">True</property>
                    <property name="can-focus">False</property>
                    <child>
                      <object class="GtkCellRendererText" id="cellrenderertext2"/>
                      <attributes>
                        <attribute name="text">0</attribute>
                      </attributes>
                    </child>
                  </object>
                  <packing>
                    <property name="left-attach">1</property>
                    <property name="top-attach">2</property>
                  </packing>
                </child>
                <child>
                  <placeholder/>
                </child>
                <child>
                  <placeholder/>
                </child>
                <child>
                  <placeholder/>
                </child>
                <child>
                  <placeholder/>
                </child>
                <child>
                  <placeholder/>
                </child>
                <child>
                  <placeholder/>
                </child>
                <child>
                  <placeholder/>
                </child>
              </object>
              <packing>
                <property name="position">4</property>
              </packing>
            </child>
            <child type="tab">
              <object class="GtkLabel">
                <property name="visible">True</property>
                <property name="can-focus">False</property>
                <property name="label" translatable="yes">Desktop</property>
              </object>
              <packing>
                <property name="position">4</property>
                <property name="tab-fill">False</property>
              </packing>
            </child>
            <child>
              <!-- n-columns=3 n-rows=6 -->
              <object class="GtkGrid" id="proxyPage">
                <property name="visible">True</property>
                <property name="can-focus">False</property>
                <property name="border-width">12</property>
                <property name="row-spacing">6</property>
                <child>
                  <object class="GtkLabel" id="proxyServerLabel">
                    <property name="visible">True</property>
                    <property name="can-focus">False</property>
                    <property name="label" translatable="yes">HTTP Proxy Server</property>
                    <property name="xalign">0</property>
                    <attributes>
                      <attribute name="weight" value="bold"/>
                    </attributes>
                  </object>
                  <packing>
                    <property name="left-attach">0</property>
                    <property name="top-attach">0</property>
                  </packing>
                </child>
                <child>
                  <object class="GtkRadioButton" id="proxyAutoDetectRadio">
                    <property name="label" translatable="yes">_Auto Detect (GNOME or environment)</property>
                    <property name="visible">True</property>
                    <property name="can-focus">True</property>
                    <property name="receives-default">False</property>
                    <property name="events">GDK_POINTER_MOTION_MASK | GDK_POINTER_MOTION_HINT_MASK | GDK_BUTTON_PRESS_MASK | GDK_BUTTON_RELEASE_MASK</property>
                    <property name="halign">start</property>
                    <property name="margin-start">12</property>
                    <property name="use-underline">True</property>
                    <property name="active">True</property>
                    <property name="draw-indicator">True</property>
                  </object>
                  <packing>
                    <property name="left-attach">0</property>
                    <property name="top-attach">2</property>
                  </packing>
                </child>
                <child>
                  <object class="GtkRadioButton" id="noProxyRadio">
                    <property name="label" translatable="yes">_No Proxy</property>
                    <property name="visible">True</property>
                    <property name="can-focus">True</property>
                    <property name="receives-default">False</property>
                    <property name="events">GDK_POINTER_MOTION_MASK | GDK_POINTER_MOTION_HINT_MASK | GDK_BUTTON_PRESS_MASK | GDK_BUTTON_RELEASE_MASK</property>
                    <property name="halign">start</property>
                    <property name="margin-start">12</property>
                    <property name="use-underline">True</property>
                    <property name="draw-indicator">True</property>
                    <property name="group">proxyAutoDetectRadio</property>
                  </object>
                  <packing>
                    <property name="left-attach">0</property>
                    <property name="top-attach">3</property>
                  </packing>
                </child>
                <child>
                  <object class="GtkRadioButton" id="manualProxyRadio">
                    <property name="label" translatable="yes">_Manual Setting:</property>
                    <property name="visible">True</property>
                    <property name="can-focus">True</property>
                    <property name="receives-default">False</property>
                    <property name="events">GDK_POINTER_MOTION_MASK | GDK_POINTER_MOTION_HINT_MASK | GDK_BUTTON_PRESS_MASK | GDK_BUTTON_RELEASE_MASK</property>
                    <property name="halign">start</property>
                    <property name="margin-start">12</property>
                    <property name="use-underline">True</property>
                    <property name="draw-indicator">True</property>
                    <property name="group">proxyAutoDetectRadio</property>
                  </object>
                  <packing>
                    <property name="left-attach">0</property>
                    <property name="top-attach">4</property>
                  </packing>
                </child>
                <child>
                  <!-- n-columns=3 n-rows=4 -->
                  <object class="GtkGrid" id="proxybox">
                    <property name="visible">True</property>
                    <property name="can-focus">False</property>
                    <property name="halign">start</property>
                    <property name="margin-start">12</property>
                    <property name="orientation">vertical</property>
                    <property name="row-spacing">6</property>
                    <property name="column-spacing">12</property>
                    <child>
                      <object class="GtkLabel">
                        <property name="visible">True</property>
                        <property name="can-focus">False</property>
                        <property name="margin-start">12</property>
                        <property name="label" translatable="yes">Proxy _Host:</property>
                        <property name="use-underline">True</property>
                        <property name="mnemonic-widget">proxyhostentry</property>
                        <property name="xalign">0</property>
                      </object>
                      <packing>
                        <property name="left-attach">0</property>
                        <property name="top-attach">0</property>
                      </packing>
                    </child>
                    <child>
                      <object class="GtkEntry" id="proxyhostentry">
                        <property name="visible">True</property>
                        <property name="can-focus">True</property>
                        <property name="activates-default">True</property>
                      </object>
                      <packing>
                        <property name="left-attach">1</property>
                        <property name="top-attach">0</property>
                      </packing>
                    </child>
                    <child>
                      <object class="GtkLabel">
                        <property name="visible">True</property>
                        <property name="can-focus">False</property>
                        <property name="margin-start">12</property>
                        <property name="label" translatable="yes">Proxy _Port:</property>
                        <property name="use-underline">True</property>
                        <property name="mnemonic-widget">proxyportentry</property>
                        <property name="xalign">0</property>
                      </object>
                      <packing>
                        <property name="left-attach">0</property>
                        <property name="top-attach">1</property>
                      </packing>
                    </child>
                    <child>
                      <object class="GtkEntry" id="proxyportentry">
                        <property name="visible">True</property>
                        <property name="can-focus">True</property>
                        <property name="activates-default">True</property>
                      </object>
                      <packing>
                        <property name="left-attach">1</property>
                        <property name="top-attach">1</property>
                      </packing>
                    </child>
                    <child>
                      <object class="GtkCheckButton" id="useProxyAuth">
                        <property name="label" translatable="yes">Use Proxy Au_thentication</property>
                        <property name="visible">True</property>
                        <property name="can-focus">True</property>
                        <property name="receives-default">False</property>
                        <property name="halign">start</property>
                        <property name="margin-start">12</property>
                        <property name="use-underline">True</property>
                        <property name="draw-indicator">True</property>
                        <signal name="toggled" handler="on_useProxyAuth_toggled" swapped="no"/>
                      </object>
                      <packing>
                        <property name="left-attach">0</property>
                        <property name="top-attach">2</property>
                        <property name="width">2</property>
                      </packing>
                    </child>
                    <child>
                      <!-- n-columns=3 n-rows=3 -->
                      <object class="GtkGrid" id="proxyauthtable">
                        <property name="visible">True</property>
                        <property name="can-focus">False</property>
                        <property name="halign">start</property>
                        <property name="margin-start">21</property>
                        <property name="row-spacing">6</property>
                        <property name="column-spacing">12</property>
                        <child>
                          <object class="GtkLabel">
                            <property name="visible">True</property>
                            <property name="can-focus">False</property>
                            <property name="margin-start">12</property>
                            <property name="label" translatable="yes">Proxy _Username:</property>
                            <property name="use-underline">True</property>
                            <property name="mnemonic-widget">proxyusernameentry</property>
                            <property name="xalign">0</property>
                          </object>
                          <packing>
                            <property name="left-attach">0</property>
                            <property name="top-attach">0</property>
                          </packing>
                        </child>
                        <child>
                          <object class="GtkEntry" id="proxyusernameentry">
                            <property name="visible">True</property>
                            <property name="can-focus">True</property>
                            <property name="activates-default">True</property>
                          </object>
                          <packing>
                            <property name="left-attach">1</property>
                            <property name="top-attach">0</property>
                          </packing>
                        </child>
                        <child>
                          <object class="GtkLabel">
                            <property name="visible">True</property>
                            <property name="can-focus">False</property>
                            <property name="margin-start">12</property>
                            <property name="label" translatable="yes">Proxy Pass_word:</property>
                            <property name="use-underline">True</property>
                            <property name="mnemonic-widget">proxypasswordentry</property>
                            <property name="xalign">0</property>
                          </object>
                          <packing>
                            <property name="left-attach">0</property>
                            <property name="top-attach">1</property>
                          </packing>
                        </child>
                        <child>
                          <object class="GtkEntry" id="proxypasswordentry">
                            <property name="visible">True</property>
                            <property name="can-focus">True</property>
                            <property name="halign">start</property>
                            <property name="visibility">False</property>
                            <property name="activates-default">True</property>
                          </object>
                          <packing>
                            <property name="left-attach">1</property>
                            <property name="top-attach">1</property>
                          </packing>
                        </child>
                        <child>
                          <placeholder/>
                        </child>
                        <child>
                          <placeholder/>
                        </child>
                        <child>
                          <placeholder/>
                        </child>
                        <child>
                          <placeholder/>
                        </child>
                        <child>
                          <placeholder/>
                        </child>
                      </object>
                      <packing>
                        <property name="left-attach">0</property>
                        <property name="top-attach">3</property>
                        <property name="width">2</property>
                      </packing>
                    </child>
                    <child>
                      <placeholder/>
                    </child>
                    <child>
                      <placeholder/>
                    </child>
                    <child>
                      <placeholder/>
                    </child>
                    <child>
                      <placeholder/>
                    </child>
                  </object>
                  <packing>
                    <property name="left-attach">0</property>
                    <property name="top-attach">5</property>
                  </packing>
                </child>
                <child>
                  <object class="GtkInfoBar" id="proxyDisabledInfobar">
                    <property name="visible">True</property>
                    <property name="can-focus">False</property>
                    <property name="message-type">warning</property>
                    <child internal-child="action_area">
                      <object class="GtkButtonBox">
                        <property name="can-focus">False</property>
                        <property name="spacing">6</property>
                        <property name="layout-style">end</property>
                        <child>
                          <placeholder/>
                        </child>
                      </object>
                      <packing>
                        <property name="expand">False</property>
                        <property name="fill">False</property>
                        <property name="position">0</property>
                      </packing>
                    </child>
                    <child internal-child="content_area">
                      <object class="GtkBox">
                        <property name="can-focus">False</property>
                        <property name="spacing">16</property>
                        <child>
                          <object class="GtkLabel">
                            <property name="visible">True</property>
                            <property name="can-focus">False</property>
                            <property name="label" translatable="yes">Your version of WebKitGTK+ is older than 2.15.3. It doesn't support per application proxy settings. The system's default proxy settings will be used.</property>
                            <property name="wrap">True</property>
                          </object>
                          <packing>
                            <property name="expand">False</property>
                            <property name="fill">True</property>
                            <property name="position">0</property>
                          </packing>
                        </child>
                      </object>
                      <packing>
                        <property name="expand">False</property>
                        <property name="fill">False</property>
                        <property name="position">0</property>
                      </packing>
                    </child>
                    <child>
                      <placeholder/>
                    </child>
                  </object>
                  <packing>
                    <property name="left-attach">0</property>
                    <property name="top-attach">1</property>
                  </packing>
                </child>
                <child>
                  <placeholder/>
                </child>
                <child>
                  <placeholder/>
                </child>
                <child>
                  <placeholder/>
                </child>
                <child>
                  <placeholder/>
                </child>
                <child>
                  <placeholder/>
                </child>
                <child>
                  <placeholder/>
                </child>
                <child>
                  <placeholder/>
                </child>
                <child>
                  <placeholder/>
                </child>
                <child>
                  <placeholder/>
                </child>
                <child>
                  <placeholder/>
                </child>
                <child>
                  <placeholder/>
                </child>
                <child>
                  <placeholder/>
                </child>
              </object>
              <packing>
                <property name="position">5</property>
              </packing>
            </child>
            <child type="tab">
              <object class="GtkLabel">
                <property name="visible">True</property>
                <property name="can-focus">False</property>
                <property name="label" translatable="yes">Proxy</property>
              </object>
              <packing>
                <property name="position">5</property>
                <property name="tab-fill">False</property>
              </packing>
            </child>
            <child>
              <!-- n-columns=3 n-rows=5 -->
              <object class="GtkGrid" id="privacyPage">
                <property name="visible">True</property>
                <property name="can-focus">False</property>
                <property name="border-width">12</property>
                <property name="orientation">vertical</property>
                <property name="row-spacing">6</property>
                <property name="column-spacing">12</property>
                <child>
                  <object class="GtkLabel">
                    <property name="visible">True</property>
                    <property name="can-focus">False</property>
                    <property name="label" translatable="yes">Privacy Settings</property>
                    <property name="xalign">0</property>
                    <attributes>
                      <attribute name="weight" value="bold"/>
                    </attributes>
                  </object>
                  <packing>
                    <property name="left-attach">0</property>
                    <property name="top-attach">0</property>
                  </packing>
                </child>
                <child>
                  <object class="GtkCheckButton" id="donottrackbtn">
                    <property name="label" translatable="yes">Tell sites that I do _not want to be tracked.</property>
                    <property name="visible">True</property>
                    <property name="can-focus">True</property>
                    <property name="receives-default">False</property>
                    <property name="halign">start</property>
                    <property name="margin-start">12</property>
                    <property name="use-underline">True</property>
                    <property name="draw-indicator">True</property>
                    <signal name="toggled" handler="on_donottrackbtn_toggled" swapped="no"/>
                  </object>
                  <packing>
                    <property name="left-attach">0</property>
                    <property name="top-attach">2</property>
                  </packing>
                </child>
                <child>
                  <object class="GtkBox" id="itpbox">
                    <property name="visible">True</property>
                    <property name="can-focus">False</property>
                    <child>
                      <object class="GtkCheckButton" id="itpbtn">
                        <property name="label" translatable="yes">_Intelligent Tracking Prevention. </property>
                        <property name="visible">True</property>
                        <property name="can-focus">True</property>
                        <property name="receives-default">False</property>
                        <property name="halign">start</property>
                        <property name="margin-start">12</property>
                        <property name="use-underline">True</property>
                        <property name="draw-indicator">True</property>
                        <signal name="toggled" handler="on_itpbtn_toggled" swapped="no"/>
                        <accessibility>
                          <relation type="labelled-by" target="itpbtn_label"/>
                        </accessibility>
                      </object>
                      <packing>
                        <property name="expand">False</property>
                        <property name="fill">True</property>
                        <property name="position">0</property>
                      </packing>
                    </child>
                    <child>
                      <object class="GtkLabel" id="itpbtn_label">
                        <property name="visible">True</property>
                        <property name="can-focus">False</property>
                        <property name="label" translatable="yes">This enables the WebKit feature described &lt;a href="https://webkit.org/tracking-prevention/"&gt;here&lt;/a&gt;.</property>
                        <property name="use-markup">True</property>
                        <property name="wrap">True</property>
                        <accessibility>
                          <relation type="label-for" target="itpbtn"/>
                        </accessibility>
                      </object>
                      <packing>
                        <property name="expand">False</property>
                        <property name="fill">True</property>
                        <property name="position">1</property>
                      </packing>
                    </child>
                  </object>
                  <packing>
                    <property name="left-attach">0</property>
                    <property name="top-attach">3</property>
                  </packing>
                </child>
                <child>
                  <object class="GtkInfoBar" id="itpInfoBar">
                    <property name="can-focus">False</property>
                    <property name="halign">start</property>
                    <property name="margin-start">24</property>
                    <child internal-child="action_area">
                      <object class="GtkButtonBox">
                        <property name="can-focus">False</property>
                        <property name="spacing">6</property>
                        <property name="layout-style">end</property>
                        <child>
                          <placeholder/>
                        </child>
                      </object>
                      <packing>
                        <property name="expand">False</property>
                        <property name="fill">False</property>
                        <property name="position">0</property>
                      </packing>
                    </child>
                    <child internal-child="content_area">
                      <object class="GtkBox">
                        <property name="can-focus">False</property>
                        <property name="spacing">16</property>
                        <child>
                          <placeholder/>
                        </child>
                        <child>
                          <object class="GtkLabel" id="itpVersionWarningLabel">
                            <property name="visible">True</property>
                            <property name="can-focus">False</property>
                            <property name="label" translatable="yes">Intelligent tracking prevention is only available with WebKitGtk+ 2.30 or higher.</property>
                          </object>
                          <packing>
                            <property name="expand">False</property>
                            <property name="fill">True</property>
                            <property name="position">1</property>
                          </packing>
                        </child>
                        <child>
                          <placeholder/>
                        </child>
                      </object>
                      <packing>
                        <property name="expand">False</property>
                        <property name="fill">False</property>
                        <property name="position">0</property>
                      </packing>
                    </child>
                  </object>
                  <packing>
                    <property name="left-attach">0</property>
                    <property name="top-attach">4</property>
                  </packing>
                </child>
                <child>
                  <object class="GtkBox">
                    <property name="visible">True</property>
                    <property name="can-focus">False</property>
                    <child>
                      <object class="GtkCheckButton" id="readermodebtn">
                        <property name="label" translatable="yes">Use _Reader mode.</property>
                        <property name="visible">True</property>
                        <property name="can-focus">True</property>
                        <property name="receives-default">False</property>
                        <property name="halign">start</property>
                        <property name="margin-start">12</property>
                        <property name="use-underline">True</property>
                        <property name="draw-indicator">True</property>
                        <signal name="toggled" handler="on_readermodebtn_toggled" swapped="no"/>
                      </object>
                      <packing>
                        <property name="expand">False</property>
                        <property name="fill">True</property>
                        <property name="position">0</property>
                      </packing>
                    </child>
                    <child>
                      <object class="GtkLabel">
                        <property name="visible">True</property>
                        <property name="can-focus">False</property>
                        <property name="label" translatable="yes">This enables &lt;a href="https://github.com/mozilla/readability"&gt;stripping&lt;/a&gt; all non-content elements (like scripts, fonts, tracking)</property>
                        <property name="use-markup">True</property>
                      </object>
                      <packing>
                        <property name="expand">False</property>
                        <property name="fill">True</property>
                        <property name="position">1</property>
                      </packing>
                    </child>
                  </object>
                  <packing>
                    <property name="left-attach">0</property>
                    <property name="top-attach">1</property>
                  </packing>
                </child>
                <child>
                  <placeholder/>
                </child>
                <child>
                  <placeholder/>
                </child>
                <child>
                  <placeholder/>
                </child>
                <child>
                  <placeholder/>
                </child>
                <child>
                  <placeholder/>
                </child>
                <child>
                  <placeholder/>
                </child>
                <child>
                  <placeholder/>
                </child>
                <child>
                  <placeholder/>
                </child>
                <child>
                  <placeholder/>
                </child>
                <child>
                  <placeholder/>
                </child>
              </object>
              <packing>
                <property name="position">6</property>
              </packing>
            </child>
            <child type="tab">
              <object class="GtkLabel">
                <property name="visible">True</property>
                <property name="can-focus">False</property>
                <property name="label" translatable="yes">Privacy</property>
              </object>
              <packing>
                <property name="position">6</property>
                <property name="tab-fill">False</property>
              </packing>
            </child>
            <child>
              <!-- n-columns=3 n-rows=3 -->
              <object class="GtkGrid" id="enclosuresPage">
                <property name="visible">True</property>
                <property name="can-focus">False</property>
                <property name="border-width">12</property>
                <property name="row-spacing">18</property>
                <child>
                  <!-- n-columns=3 n-rows=3 -->
                  <object class="GtkGrid" id="downloadingEnclosuresGrid">
                    <property name="visible">True</property>
                    <property name="can-focus">False</property>
                    <property name="row-spacing">6</property>
                    <property name="column-spacing">12</property>
                    <child>
                      <object class="GtkLabel" id="downloadingEnclosuresLabel">
                        <property name="visible">True</property>
                        <property name="can-focus">False</property>
                        <property name="label" translatable="yes">Downloading Enclosures</property>
                        <property name="xalign">0</property>
                        <attributes>
                          <attribute name="weight" value="bold"/>
                        </attributes>
                        <accessibility>
                          <relation type="label-for" target="downloadingEnclosuresGrid"/>
                        </accessibility>
                      </object>
                      <packing>
                        <property name="left-attach">0</property>
                        <property name="top-attach">0</property>
                        <property name="width">3</property>
                      </packing>
                    </child>
                    <child>
                      <object class="GtkLabel" id="downloadToolComboLabel">
                        <property name="visible">True</property>
                        <property name="can-focus">False</property>
                        <property name="margin-start">12</property>
                        <property name="label" translatable="yes">_Download using</property>
                        <property name="use-underline">True</property>
                        <property name="mnemonic-widget">predefinedDownload</property>
                        <property name="xalign">0</property>
                        <accessibility>
                          <relation type="label-for" target="downloadToolCombo"/>
                        </accessibility>
                      </object>
                      <packing>
                        <property name="left-attach">0</property>
                        <property name="top-attach">1</property>
                      </packing>
                    </child>
                    <child>
                      <object class="GtkRadioButton" id="predefinedDownload">
                        <property name="visible">True</property>
                        <property name="can-focus">True</property>
                        <property name="receives-default">False</property>
                        <property name="active">True</property>
                        <property name="draw-indicator">True</property>
                        <signal name="toggled" handler="on_enclosure_download_predefined_toggled" swapped="no"/>
                        <child>
                          <placeholder/>
                        </child>
                      </object>
                      <packing>
                        <property name="left-attach">1</property>
                        <property name="top-attach">1</property>
                      </packing>
                    </child>
                    <child>
                      <object class="GtkRadioButton" id="customDownload">
                        <property name="visible">True</property>
                        <property name="can-focus">True</property>
                        <property name="receives-default">False</property>
                        <property name="active">True</property>
                        <property name="draw-indicator">True</property>
                        <property name="group">predefinedDownload</property>
                        <child>
                          <placeholder/>
                        </child>
                      </object>
                      <packing>
                        <property name="left-attach">1</property>
                        <property name="top-attach">2</property>
                      </packing>
                    </child>
                    <child>
                      <object class="GtkLabel" id="customDownloadEntryLabel">
                        <property name="visible">True</property>
                        <property name="can-focus">False</property>
                        <property name="label" translatable="yes">&lt;small&gt;(%s for URL)&lt;/small&gt;</property>
                        <property name="use-markup">True</property>
                        <property name="use-underline">True</property>
                        <property name="mnemonic-widget">customDownload</property>
                        <property name="xalign">1</property>
                        <accessibility>
                          <relation type="label-for" target="customDownloadEntry"/>
                        </accessibility>
                      </object>
                      <packing>
                        <property name="left-attach">0</property>
                        <property name="top-attach">2</property>
                      </packing>
                    </child>
                    <child>
                      <object class="GtkComboBox" id="downloadToolCombo">
                        <property name="visible">True</property>
                        <property name="can-focus">False</property>
                        <child>
                          <object class="GtkCellRendererText" id="cellrenderertext1"/>
                          <attributes>
                            <attribute name="text">0</attribute>
                          </attributes>
                        </child>
                        <accessibility>
                          <relation type="labelled-by" target="downloadToolComboLabel"/>
                        </accessibility>
                      </object>
                      <packing>
                        <property name="left-attach">2</property>
                        <property name="top-attach">1</property>
                      </packing>
                    </child>
                    <child>
                      <object class="GtkEntry" id="customDownloadEntry">
                        <property name="visible">True</property>
                        <property name="can-focus">True</property>
                        <property name="placeholder-text" translatable="yes">custom-command %s</property>
                        <signal name="changed" handler="on_enclosure_download_custom_command_changed" swapped="no"/>
                        <accessibility>
                          <relation type="labelled-by" target="customDownloadEntryLabel"/>
                        </accessibility>
                      </object>
                      <packing>
                        <property name="left-attach">2</property>
                        <property name="top-attach">2</property>
                      </packing>
                    </child>
                    <accessibility>
                      <relation type="labelled-by" target="downloadingEnclosuresLabel"/>
                    </accessibility>
                  </object>
                  <packing>
                    <property name="left-attach">0</property>
                    <property name="top-attach">0</property>
                  </packing>
                </child>
                <child>
                  <!-- n-columns=3 n-rows=3 -->
                  <object class="GtkGrid">
                    <property name="visible">True</property>
                    <property name="can-focus">False</property>
                    <property name="hexpand">True</property>
                    <property name="vexpand">True</property>
                    <property name="orientation">vertical</property>
                    <property name="row-spacing">6</property>
                    <property name="column-spacing">12</property>
                    <child>
                      <object class="GtkLabel">
                        <property name="visible">True</property>
                        <property name="can-focus">False</property>
                        <property name="label" translatable="yes">Opening Enclosures</property>
                        <property name="use-underline">True</property>
                        <property name="mnemonic-widget">enc_action_view</property>
                        <property name="xalign">0</property>
                        <attributes>
                          <attribute name="weight" value="bold"/>
                        </attributes>
                      </object>
                      <packing>
                        <property name="left-attach">0</property>
                        <property name="top-attach">0</property>
                      </packing>
                    </child>
                    <child>
                      <object class="GtkScrolledWindow">
                        <property name="visible">True</property>
                        <property name="can-focus">True</property>
                        <property name="margin-start">12</property>
                        <property name="hexpand">True</property>
                        <property name="vexpand">True</property>
                        <property name="shadow-type">in</property>
                        <child>
                          <object class="GtkTreeView" id="enc_action_view">
                            <property name="height-request">100</property>
                            <property name="visible">True</property>
                            <property name="can-focus">True</property>
                            <property name="events">GDK_POINTER_MOTION_MASK | GDK_POINTER_MOTION_HINT_MASK | GDK_BUTTON_PRESS_MASK | GDK_BUTTON_RELEASE_MASK</property>
                            <property name="vexpand">True</property>
                            <property name="rules-hint">True</property>
                            <child internal-child="selection">
                              <object class="GtkTreeSelection"/>
                            </child>
                          </object>
                        </child>
                      </object>
                      <packing>
                        <property name="left-attach">0</property>
                        <property name="top-attach">1</property>
                      </packing>
                    </child>
                    <child>
                      <object class="GtkButtonBox">
                        <property name="visible">True</property>
                        <property name="can-focus">False</property>
                        <property name="halign">start</property>
                        <property name="margin-start">12</property>
                        <property name="spacing">12</property>
                        <property name="layout-style">start</property>
                        <child>
                          <object class="GtkButton" id="enc_action_change_btn">
                            <property name="label">gtk-properties</property>
                            <property name="visible">True</property>
                            <property name="can-focus">True</property>
                            <property name="receives-default">False</property>
                            <property name="halign">start</property>
                            <property name="use-stock">True</property>
                            <signal name="clicked" handler="on_enc_action_change_btn_clicked" swapped="no"/>
                          </object>
                          <packing>
                            <property name="expand">False</property>
                            <property name="fill">False</property>
                            <property name="position">0</property>
                          </packing>
                        </child>
                        <child>
                          <object class="GtkButton" id="enc_action_remove_btn">
                            <property name="label">gtk-delete</property>
                            <property name="visible">True</property>
                            <property name="can-focus">True</property>
                            <property name="receives-default">False</property>
                            <property name="halign">start</property>
                            <property name="use-stock">True</property>
                            <signal name="clicked" handler="on_enc_action_remove_btn_clicked" swapped="no"/>
                          </object>
                          <packing>
                            <property name="expand">False</property>
                            <property name="fill">False</property>
                            <property name="position">1</property>
                          </packing>
                        </child>
                      </object>
                      <packing>
                        <property name="left-attach">0</property>
                        <property name="top-attach">2</property>
                      </packing>
                    </child>
                    <child>
                      <placeholder/>
                    </child>
                    <child>
                      <placeholder/>
                    </child>
                    <child>
                      <placeholder/>
                    </child>
                    <child>
                      <placeholder/>
                    </child>
                    <child>
                      <placeholder/>
                    </child>
                    <child>
                      <placeholder/>
                    </child>
                  </object>
                  <packing>
                    <property name="left-attach">0</property>
                    <property name="top-attach">1</property>
                  </packing>
                </child>
                <child>
                  <placeholder/>
                </child>
                <child>
                  <placeholder/>
                </child>
                <child>
                  <placeholder/>
                </child>
                <child>
                  <placeholder/>
                </child>
                <child>
                  <placeholder/>
                </child>
                <child>
                  <placeholder/>
                </child>
                <child>
                  <placeholder/>
                </child>
              </object>
              <packing>
                <property name="position">7</property>
              </packing>
            </child>
            <child type="tab">
              <object class="GtkLabel">
                <property name="visible">True</property>
                <property name="can-focus">False</property>
                <property name="label" translatable="yes">Enclosures</property>
              </object>
              <packing>
                <property name="position">7</property>
                <property name="tab-fill">False</property>
              </packing>
            </child>
          </object>
          <packing>
            <property name="expand">False</property>
            <property name="fill">True</property>
            <property name="position">1</property>
          </packing>
        </child>
      </object>
    </child>
    <action-widgets>
      <action-widget response="-7">prefclosebtn</action-widget>
    </action-widgets>
  </object>
</interface><|MERGE_RESOLUTION|>--- conflicted
+++ resolved
@@ -648,7 +648,6 @@
                       </packing>
                     </child>
                     <child>
-<<<<<<< HEAD
                        <object class="GtkCheckButton" id="fixed-date-format">
                          <property name="label" translatable="yes">_Use fixed width date format.</property>
                          <property name="visible">True</property>
@@ -664,7 +663,8 @@
                          <property name="left_attach">0</property>
                          <property name="top_attach">4</property>
                        </packing>
-=======
+                    </child>
+                    <child>
                       <object class="GtkCheckButton" id="deferdeletebtn">
                         <property name="label" translatable="yes">_Defer removing read items from folders and search folders.</property>
                         <property name="visible">True</property>
@@ -716,7 +716,6 @@
                     </child>
                     <child>
                       <placeholder/>
->>>>>>> 7baba5e2
                     </child>
                     <accessibility>
                       <relation type="labelled-by" target="readingHeadlinesLabel"/>
