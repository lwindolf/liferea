/**
 * @file conf.c Liferea configuration (GSettings access)
 *
 * Copyright (C) 2011 Mikel Olasagasti Uranga <mikel@olasagasti.info>
 * Copyright (C) 2003-2022 Lars Windolf <lars.windolf@gmx.de>
 * Copyright (C) 2004,2005 Nathan J. Conrad <t98502@users.sourceforge.net>
 *
 * This program is free software; you can redistribute it and/or modify
 * it under the terms of the GNU General Public License as published by
 * the Free Software Foundation; either version 2 of the License, or
 * (at your option) any later version.
 *
 * This program is distributed in the hope that it will be useful,
 * but WITHOUT ANY WARRANTY; without even the implied warranty of
 * MERCHANTABILITY or FITNESS FOR A PARTICULAR PURPOSE.  See the
 * GNU General Public License for more details.
 *
 * You should have received a copy of the GNU General Public License
 * along with this program; if not, write to the Free Software
 * Foundation, Inc., 59 Temple Place, Suite 330, Boston, MA  02111-1307  USA
 */

#include <libxml/uri.h>
#include <string.h>
#include <time.h>
#include <webkit2/webkit2.h>

#include "common.h"
#include "conf.h"
#include "debug.h"
#include "net.h"
#include "render.h"
#include "ui/liferea_shell.h"

#define MAX_GCONF_PATHLEN	256

#define LIFEREA_SCHEMA_NAME		"net.sf.liferea"
#define DESKTOP_SCHEMA_NAME		"org.gnome.desktop.interface"
#define FDO_SCHEMA_NAME			"org.freedesktop.appearance"

static GSettings *settings;
static GSettings *desktop_settings;
static GSettings *fdo_settings;

static void
conf_ensure_migrated (const gchar *name)
{
	gboolean needed = TRUE;
	GKeyFile *kf;
	gchar **list;
	gsize i, n;

	kf = g_key_file_new ();

	g_key_file_load_from_data_dirs (kf, "gsettings-data-convert",
					NULL, G_KEY_FILE_NONE, NULL);
	list = g_key_file_get_string_list (kf, "State", "converted", &n, NULL);

	if (list) {
		for (i = 0; i < n; i++) {
			if (strcmp (list[i], name) == 0) {
				needed = FALSE;
				break;
			}
		}
		g_strfreev (list);
	}

	g_key_file_free (kf);

	if (needed)
		g_spawn_command_line_sync ("gsettings-data-convert",
						NULL, NULL, NULL, NULL);
}

gboolean
conf_get_dark_theme (void)
{
	gboolean dark = FALSE;
	
	if (fdo_settings) {
		gint scheme;

		if (conf_schema_has_key (fdo_settings, "color-scheme")) {
			conf_get_int_value_from_schema (fdo_settings, "color-scheme", &scheme);
			debug (DEBUG_CONF, "FDO reports color-schema code '%d'", scheme);
			if (1 == scheme)
				dark = FALSE;
			if (0 == scheme || 2 == scheme)
				dark = TRUE;
		}
	} else {
		gchar *scheme = NULL;

		if (conf_schema_has_key (desktop_settings, "color-scheme")) {
			conf_get_str_value_from_schema (desktop_settings, "color-scheme", &scheme);
			if (scheme) {
				debug (DEBUG_CONF, "GNOME reports color-schema '%s'", scheme);
				dark = g_str_equal (scheme, "prefer-dark");
				g_free (scheme);
			}
		}
	}

	debug (DEBUG_CONF, "Determined dark theme mode to be %d", dark);
	return dark;
}

static void
conf_toolbar_style_settings_cb (GSettings *settings,
                                guint cnxn_id,
                                gchar *key,
                                gpointer user_data)
{
	gchar *style = conf_get_toolbar_style ();

	if (style) {
		liferea_shell_set_toolbar_style (style);
		g_free (style);
	}
}

static void
conf_proxy_reset_settings_cb (GSettings *settings,
                              guint cnxn_id,
                              gchar *key,
                              gpointer user_data)
{
<<<<<<< HEAD
	gint	mode;
=======
	gchar		*proxyname, *proxyusername, *proxypassword;
	gint		proxyport;
	gint		proxydetectmode;
	gboolean	proxyuseauth;

	proxyname = NULL;
	proxyport = 0;
	proxyusername = NULL;
	proxypassword = NULL;
	conf_get_int_value (PROXY_DETECT_MODE, &proxydetectmode);

#if !WEBKIT_CHECK_VERSION (2, 15, 3)
	if (proxydetectmode != PROXY_DETECT_MODE_AUTO)
	{
		GtkWidget *dialog = gtk_message_dialog_new (NULL,
			0,
			GTK_MESSAGE_INFO,
			GTK_BUTTONS_CLOSE,
			_("Your version of WebKitGTK+ doesn't support changing the proxy settings from Liferea. The system's default proxy settings will be used."));
		gtk_dialog_run (GTK_DIALOG (dialog));
		gtk_widget_destroy (dialog);

		conf_set_int_value (PROXY_DETECT_MODE, PROXY_DETECT_MODE_AUTO);
		return;
	}
#endif
	switch (proxydetectmode) {
		default:
		case 0:
			debug (DEBUG_CONF, "proxy auto detect is configured");
			/* nothing to do, all done by libproxy inside libsoup */
			break;
		case 1:
			debug (DEBUG_CONF, "proxy is disabled by user");
			/* nothing to do */
			break;
		case 2:
			debug (DEBUG_CONF, "manual proxy is configured");

			conf_get_str_value (PROXY_HOST, &proxyname);
			conf_get_int_value (PROXY_PORT, &proxyport);
			conf_get_bool_value (PROXY_USEAUTH, &proxyuseauth);
			if (proxyuseauth) {
				conf_get_str_value (PROXY_USER, &proxyusername);
				conf_get_str_value (PROXY_PASSWD, &proxypassword);
			}
			break;
	}
	debug (DEBUG_CONF, "Manual proxy settings are now %s:%d %s:%s",
	                    proxyname != NULL ? proxyname : "NULL", proxyport,
	                    proxyusername != NULL ? proxyusername : "NULL",
	                    proxypassword != NULL ? proxypassword : "NULL");
>>>>>>> 545d94af

	conf_get_int_value (PROXY_DETECT_MODE, &mode);
	network_set_proxy (mode);
}

/*----------------------------------------------------------------------*/
/* generic configuration access methods					*/
/*----------------------------------------------------------------------*/

void
conf_set_bool_value (const gchar *key, gboolean value)
{
	g_assert (key != NULL);
	g_settings_set_boolean (settings, key, value);
}

void
conf_set_str_value (const gchar *key, const gchar *value)
{
	g_assert (key != NULL);
	g_settings_set_string (settings, key, value);
}

void
conf_set_strv_value (const gchar *key, const gchar **value)
{
	g_assert (key != NULL);
	g_settings_set_strv (settings, key, value);
}

void
conf_set_int_value (const gchar *key, gint value)
{
	g_assert (key != NULL);
	debug (DEBUG_CONF, "Setting %s to %d", key, value);
	g_settings_set_int (settings, key, value);
}

gchar *
conf_get_toolbar_style(void)
{
	gchar *style;

	conf_get_str_value (TOOLBAR_STYLE, &style);

	/* check if we don't override the toolbar style */
	if (strcmp (style, "") == 0) {
		g_free (style);
		conf_get_str_value_from_schema (desktop_settings, "toolbar-style", &style);
	}
	return style;
}

gboolean
conf_schema_has_key (GSettings *gsettings, const gchar *key)
{
	g_assert (gsettings != NULL);
	g_assert (key != NULL);

	GSettingsSchema *schema = NULL;
	gboolean has_key = FALSE;

	g_object_get (gsettings, "settings-schema", &schema, NULL);
	if (schema) {
		has_key = g_settings_schema_has_key (schema, key);
		g_settings_schema_unref (schema);
	}
	return has_key;
}

gboolean
conf_get_bool_value_from_schema (GSettings *gsettings, const gchar *key, gboolean *value)
{
	g_assert (key != NULL);
	g_assert (value != NULL);

	if (gsettings == NULL)
		gsettings = settings;
	*value = g_settings_get_boolean (gsettings,key);
	return *value;
}

gboolean
conf_get_str_value_from_schema (GSettings *gsettings, const gchar *key, gchar **value)
{
	g_assert (key != NULL);
	g_assert (value != NULL);

	if (gsettings == NULL)
		gsettings = settings;
	*value = g_settings_get_string (gsettings, key);
	return (NULL != value);
}

gboolean
conf_get_strv_value_from_schema (GSettings *gsettings, const gchar *key, gchar ***value)
{
	g_assert (key != NULL);
	g_assert (value != NULL);

	if (gsettings == NULL)
		gsettings = settings;
	*value = g_settings_get_strv (gsettings, key);
	return (NULL != value);
}

gboolean
conf_get_int_value_from_schema (GSettings *gsettings, const gchar *key, gint *value)
{
	g_assert (key != NULL);
	g_assert (value != NULL);

	if (gsettings == NULL)
		gsettings = settings;
	*value = g_settings_get_int (gsettings,key);
	return (NULL != value);
}

gboolean
conf_get_default_font (gchar **value)
{
	g_assert (value != NULL);

	if (desktop_settings)
		*value = g_strdup (g_settings_get_string (desktop_settings, DEFAULT_FONT));
	return (NULL != value);
}

void
conf_signal_connect (const gchar *signal, GCallback cb, gpointer data)
{
	g_signal_connect (settings, signal, cb, data);
}

void
conf_bind (const gchar *key, gpointer object, const gchar *property, GSettingsBindFlags flags)
{
	g_assert (settings);
	g_settings_bind (settings, key, object, property, flags);
}

/* called once on startup */
void
conf_init (void)
{
	GSettingsSchemaSource *source;

	/* ensure we migrated from gconf to gsettings */
	conf_ensure_migrated (LIFEREA_SCHEMA_NAME);

	/* initialize GSettings client */
	settings = g_settings_new (LIFEREA_SCHEMA_NAME);
	desktop_settings = g_settings_new (DESKTOP_SCHEMA_NAME);

	/* provide freedesktop.org settings for non-GNOME desktops */
	source = g_settings_schema_source_get_default ();
	if (g_settings_schema_source_lookup (source, FDO_SCHEMA_NAME, TRUE))
		fdo_settings = g_settings_new (FDO_SCHEMA_NAME);

	g_signal_connect (
		desktop_settings,
		"changed::" TOOLBAR_STYLE,
		G_CALLBACK (conf_toolbar_style_settings_cb),
		NULL
	);
	g_signal_connect (
		settings,
		"changed::" PROXY_DETECT_MODE,
		G_CALLBACK (conf_proxy_reset_settings_cb),
		NULL
	);
	g_signal_connect (
		settings,
		"changed::" PROXY_HOST,
		G_CALLBACK (conf_proxy_reset_settings_cb),
		NULL
	);
	g_signal_connect (
		settings,
		"changed::" PROXY_PORT,
		G_CALLBACK (conf_proxy_reset_settings_cb),
		NULL
	);
	g_signal_connect (
		settings,
		"changed::" PROXY_USEAUTH,
		G_CALLBACK (conf_proxy_reset_settings_cb),
		NULL
	);
	g_signal_connect (
		settings,
		"changed::" PROXY_USER,
		G_CALLBACK (conf_proxy_reset_settings_cb),
		NULL
	);
	g_signal_connect (
		settings,
		"changed::" PROXY_PASSWD,
		G_CALLBACK (conf_proxy_reset_settings_cb),
		NULL
	);

	/* Load settings into static buffers */
	conf_proxy_reset_settings_cb (NULL, 0, NULL, NULL);
}

void
conf_deinit (void)
{
	g_object_unref (settings);
	g_object_unref (desktop_settings);
	if (fdo_settings)
		g_object_unref (fdo_settings);
}
<|MERGE_RESOLUTION|>--- conflicted
+++ resolved
@@ -126,62 +126,7 @@
                               gchar *key,
                               gpointer user_data)
 {
-<<<<<<< HEAD
 	gint	mode;
-=======
-	gchar		*proxyname, *proxyusername, *proxypassword;
-	gint		proxyport;
-	gint		proxydetectmode;
-	gboolean	proxyuseauth;
-
-	proxyname = NULL;
-	proxyport = 0;
-	proxyusername = NULL;
-	proxypassword = NULL;
-	conf_get_int_value (PROXY_DETECT_MODE, &proxydetectmode);
-
-#if !WEBKIT_CHECK_VERSION (2, 15, 3)
-	if (proxydetectmode != PROXY_DETECT_MODE_AUTO)
-	{
-		GtkWidget *dialog = gtk_message_dialog_new (NULL,
-			0,
-			GTK_MESSAGE_INFO,
-			GTK_BUTTONS_CLOSE,
-			_("Your version of WebKitGTK+ doesn't support changing the proxy settings from Liferea. The system's default proxy settings will be used."));
-		gtk_dialog_run (GTK_DIALOG (dialog));
-		gtk_widget_destroy (dialog);
-
-		conf_set_int_value (PROXY_DETECT_MODE, PROXY_DETECT_MODE_AUTO);
-		return;
-	}
-#endif
-	switch (proxydetectmode) {
-		default:
-		case 0:
-			debug (DEBUG_CONF, "proxy auto detect is configured");
-			/* nothing to do, all done by libproxy inside libsoup */
-			break;
-		case 1:
-			debug (DEBUG_CONF, "proxy is disabled by user");
-			/* nothing to do */
-			break;
-		case 2:
-			debug (DEBUG_CONF, "manual proxy is configured");
-
-			conf_get_str_value (PROXY_HOST, &proxyname);
-			conf_get_int_value (PROXY_PORT, &proxyport);
-			conf_get_bool_value (PROXY_USEAUTH, &proxyuseauth);
-			if (proxyuseauth) {
-				conf_get_str_value (PROXY_USER, &proxyusername);
-				conf_get_str_value (PROXY_PASSWD, &proxypassword);
-			}
-			break;
-	}
-	debug (DEBUG_CONF, "Manual proxy settings are now %s:%d %s:%s",
-	                    proxyname != NULL ? proxyname : "NULL", proxyport,
-	                    proxyusername != NULL ? proxyusername : "NULL",
-	                    proxypassword != NULL ? proxypassword : "NULL");
->>>>>>> 545d94af
 
 	conf_get_int_value (PROXY_DETECT_MODE, &mode);
 	network_set_proxy (mode);
