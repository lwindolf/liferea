/*
 * @file itemview.c  viewing feed content in different presentation modes
 *
 * Copyright (C) 2006-2022 Lars Windolf <lars.windolf@gmx.de>
 *
 * This program is free software; you can redistribute it and/or modify
 * it under the terms of the GNU General Public License as published by
 * the Free Software Foundation; either version 2 of the License, or
 * (at your option) any later version.
 *
 * This program is distributed in the hope that it will be useful,
 * but WITHOUT ANY WARRANTY; without even the implied warranty of
 * MERCHANTABILITY or FITNESS FOR A PARTICULAR PURPOSE.  See the
 * GNU General Public License for more details.
 *
 * You should have received a copy of the GNU General Public License
 * along with this program; if not, write to the Free Software
 * Foundation, Inc., 59 Temple Place, Suite 330, Boston, MA  02111-1307  USA
 */

#include <string.h>

#include "conf.h"
#include "debug.h"
#include "folder.h"
#include "item_history.h"
#include "itemlist.h"
#include "itemview.h"
#include "node.h"
#include "vfolder.h"
#include "ui/ui_common.h"
#include "ui/browser_tabs.h"
#include "ui/enclosure_list_view.h"
#include "ui/liferea_shell.h"
#include "ui/item_list_view.h"
#include "ui/liferea_browser.h"

/* The item view is the layer that switches item list presentations:
   a HTML single item or list and GtkTreeView list presentation.
   It hides the item loading behaviour of GtkTreeView and HTML view.

   The item view does not handle item filtering, which is done by
   the item list implementation.
 */

struct _ItemView {
	GObject	parent_instance;

	guint		mode;			/*<< current item view mode */
	nodePtr		node;			/*<< the node whose items are displayed */
	gboolean	browsing;		/*<< TRUE if itemview is used as internal browser right now */
	gboolean	needsHTMLViewUpdate;	/*<< flag to be set when HTML rendering is to be
						     updated, used to delay HTML updates */

	nodeViewType	viewMode;		/*<< current viewing mode */
	gboolean	autoLayout;		/*<< TRUE if automatic layout switching is active */
	guint		currentLayoutMode;	/*<< effective layout mode (email or wide) */

	ItemListView	*itemListView;		/*<< widget instance used to present items in list mode */

	EnclosureListView	*enclosureView;	/*<< Enclosure list widget */
	LifereaBrowser		*htmlview;	/*<< HTML rendering widget instance used to render single items and summaries mode */

	gfloat			zoom;		/*<< HTML rendering widget zoom level */
};

enum {
	PROP_NONE,
	PROP_ITEM_LIST_VIEW,
	PROP_HTML_VIEW
};

static ItemView *itemview = NULL;

G_DEFINE_TYPE (ItemView, itemview, G_TYPE_OBJECT);

static void
itemview_finalize (GObject *object)
{
	ItemView *itemview = ITEM_VIEW (object);

	if (itemview->htmlview) {
		/* save zoom preferences */
		conf_set_int_value (LAST_ZOOMLEVEL, (gint)(100.* liferea_browser_get_zoom (itemview->htmlview)));

		g_object_unref (itemview->htmlview);
	}

	if (itemview->enclosureView)
		g_object_unref (itemview->enclosureView);
	if (itemview->itemListView)
		g_object_unref (itemview->itemListView);
}

static void
itemview_get_property (GObject *object, guint prop_id, GValue *value, GParamSpec *pspec)
{
	ItemView *itemview = ITEM_VIEW (object);

	switch (prop_id) {
		case PROP_ITEM_LIST_VIEW:
			g_value_set_object (value, itemview->itemListView);
			break;
		case PROP_HTML_VIEW:
			g_value_set_object (value, itemview->htmlview);
			break;
		default:
			G_OBJECT_WARN_INVALID_PROPERTY_ID (object, prop_id, pspec);
			break;
	}
}

static void
itemview_class_init (ItemViewClass *klass)
{
	GObjectClass *object_class = G_OBJECT_CLASS (klass);

	object_class->get_property = itemview_get_property;
	object_class->finalize = itemview_finalize;

	/* ItemView:item-list-view: */
	g_object_class_install_property (object_class,
					PROP_ITEM_LIST_VIEW,
					g_param_spec_object (
						"item-list-view",
						"ItemListView",
						"ItemListView object",
						ITEM_LIST_VIEW_TYPE,
						G_PARAM_READABLE));

	/* ItemView:html-view: */
	g_object_class_install_property (object_class,
					PROP_HTML_VIEW,
					g_param_spec_object (
						"html-view",
						"LifereaBrowser",
						"LifereaBrowser object",
						LIFEREA_BROWSER_TYPE,
						G_PARAM_READABLE));
}

void
itemview_clear (void)
{
	if (itemview->itemListView)
		item_list_view_clear (itemview->itemListView);
	enclosure_list_view_hide (itemview->enclosureView);
	itemview->needsHTMLViewUpdate = TRUE;
	itemview->browsing = FALSE;
}

void
itemview_set_mode (itemViewMode mode)
{
	browser_tabs_show_headlines ();

	if (itemview->mode != mode) {
		/* FIXME: Not being able to call itemview_clear() here is awful! */
		itemview->mode = mode;
	}
}

void
itemview_set_displayed_node (nodePtr node)
{
	if (node == itemview->node)
		return;

	itemview->node = node;

	itemview_clear ();
}

void
itemview_add_item (itemPtr item)
{
	if (itemview->itemListView)
		/* add item in 3 pane mode */
		item_list_view_add_item (itemview->itemListView, item);
}

void
itemview_remove_item (itemPtr item)
{
	if (item_list_view_contains_id (itemview->itemListView, item->id))
		item_list_view_remove_item (itemview->itemListView, item);
}

void
itemview_select_item (itemPtr item)
{
	itemview_set_mode (ITEMVIEW_SINGLE_ITEM);

	itemview->needsHTMLViewUpdate = TRUE;
	itemview->browsing = FALSE;

	if (itemview->itemListView)
		item_list_view_select (itemview->itemListView, item);

	if (item)
		enclosure_list_view_load (itemview->enclosureView, item);
	else
		enclosure_list_view_hide (itemview->enclosureView);

	if (item)
		item_history_add (item->id);
}

void
itemview_select_enclosure (guint position)
{
	if (itemview->enclosureView)
		enclosure_list_view_select (itemview->enclosureView, position);
}

void
itemview_open_next_enclosure (ItemView *view)
{
	if (view->enclosureView)
		enclosure_list_view_open_next (view->enclosureView);
}

void
itemview_update_item (itemPtr item)
{
	/* Always update the GtkTreeView (bail-out done in ui_itemlist_update_item() */
	if (itemview->itemListView)
		item_list_view_update_item (itemview->itemListView, item);

	/* Bail if we do internal browsing, and no item is shown */
	if (itemview->browsing)
		return;

	/* Bail out if no HTML update necessary */
	switch (itemview->mode) {
		case ITEMVIEW_SINGLE_ITEM:
			/* No HTML update needed if 3 pane mode and item not displayed */
			if (item->id != itemlist_get_selected_id ())
				return;
			break;
		default:
			/* Return in all other display modes */
			return;
			break;
	}

	itemview->needsHTMLViewUpdate = TRUE;
}

void
itemview_update_all_items (void)
{
	/* Always update the GtkTreeView (bail-out done in ui_itemlist_update_item() */
	if (itemview->itemListView)
		item_list_view_update_all_items (itemview->itemListView);

	/* Bail if we do internal browsing, and no item is shown */
	if (itemview->browsing)
		return;

	itemview->needsHTMLViewUpdate = TRUE;
}

void
itemview_update_node_info (nodePtr node)
{
	/* Bail if we do internal browsing, and no item is shown */
	if (itemview->browsing)
		return;

	if (!itemview->node)
		return;

	if (itemview->node != node)
		return;

	if (ITEMVIEW_NODE_INFO != itemview->mode)
		return;

	itemview->needsHTMLViewUpdate = TRUE;
	/* Just setting the update flag, because node info is not cached */
}

void
itemview_update (void)
{
	if (itemview->itemListView)
		item_list_view_update (itemview->itemListView);

	if (itemview->itemListView && itemview->node) {
		item_list_view_enable_favicon_column (itemview->itemListView, NODE_TYPE (itemview->node)->capabilities & NODE_CAPABILITY_SHOW_ITEM_FAVICONS);
		item_list_view_set_sort_column (itemview->itemListView, itemview->node->sortColumn, itemview->node->sortReversed);
	}

	if (itemview->needsHTMLViewUpdate) {
		itemview->needsHTMLViewUpdate = FALSE;
		liferea_browser_update (itemview->htmlview, itemview->mode);
	}
}

/* next unread selection logic */

itemPtr
itemview_find_unread_item (gulong startId)
{
	itemPtr	result = NULL;

	/* Note: to select in sorting order we need to do it in the ItemListView
	   otherwise we would have to sort the item list here... */

	if (!itemview->itemListView)
		/* If there is no itemListView we are in combined view and all
		 * items are treated as read. */
		return NULL;

	/* First do a scan from the start position (usually the selected
	   item to the end of the sorted item list) if one is given. */
	if (startId)
		result = item_list_view_find_unread_item (itemview->itemListView, startId);

	/* Now perform a wrap around by searching again from the top */
	if (!result)
		result = item_list_view_find_unread_item (itemview->itemListView, 0);

	/* Return NULL if not found, or only the selected item is unread */
	if (result && result->id == startId)
		return NULL;

	return result;
}

void
itemview_scroll (void)
{
	liferea_browser_scroll (itemview->htmlview);
}

void
itemview_move_cursor (int step)
{
	if (itemview->itemListView)
		item_list_view_move_cursor (itemview->itemListView, step);
}

void
itemview_move_cursor_to_first (void)
{
	if (itemview->itemListView)
		item_list_view_move_cursor_to_first (itemview->itemListView);
}

static void
itemview_init (ItemView *iv)
{

	g_assert (NULL == itemview);
	itemview = iv;

}

static void
on_important_status_message (gpointer obj, gchar *url)
{
	if (strstr (url, "liferea://") != url)
		liferea_shell_set_important_status_bar ("%s", url);
}

void
itemview_set_layout (nodeViewType newMode)
{
	GtkWidget 	*previous_parent = NULL;
	const gchar	*htmlWidgetName, *ilWidgetName, *encViewVBoxName;
	nodePtr		node;
	itemPtr		item;
	nodeViewType	effectiveMode = newMode;

	if (NODE_VIEW_MODE_AUTO == newMode) {
		gint	w, h, f;

		f = gtk_widget_get_allocated_width (liferea_shell_lookup ("feedlist"));
		gtk_window_get_size (GTK_WINDOW (liferea_shell_get_window ()), &w, &h);

		/* we switch layout if window width - feed list width > window heigt */
		effectiveMode = (w - f > h)?NODE_VIEW_MODE_WIDE:NODE_VIEW_MODE_NORMAL;
	}

	if (effectiveMode == itemview->currentLayoutMode)
		return;

	itemview->autoLayout = (NODE_VIEW_MODE_AUTO == newMode);
	itemview->currentLayoutMode = effectiveMode;

	node = itemlist_get_displayed_node ();
	item = itemlist_get_selected ();

	/* Drop items */
	if (node)
		itemlist_unload ();

	/* Prepare widgets for layout */
	g_assert (itemview->htmlview);
	liferea_browser_clear (itemview->htmlview);

	debug (DEBUG_GUI, "Setting item list layout mode: %d (auto=%d)", effectiveMode, itemview->autoLayout);

	switch (effectiveMode) {
		case NODE_VIEW_MODE_NORMAL:
			htmlWidgetName = "normalViewHtml";
			ilWidgetName = "normalViewItems";
			encViewVBoxName = "normalViewVBox";
			break;
		case NODE_VIEW_MODE_WIDE:
			htmlWidgetName = "wideViewHtml";
			ilWidgetName = "wideViewItems";
			encViewVBoxName = "wideViewVBox";
			break;
		default:
			g_warning("fatal: illegal viewing mode!");
			return;
			break;
	}

	/* Reparenting HTML view. This avoids the overhead of new browser instances. */
	g_assert (htmlWidgetName);
	gtk_notebook_set_current_page (GTK_NOTEBOOK (liferea_shell_lookup ("itemtabs")), effectiveMode);
	previous_parent = gtk_widget_get_parent (liferea_browser_get_widget (itemview->htmlview));
	if (previous_parent)
		gtk_container_remove (GTK_CONTAINER (previous_parent), liferea_browser_get_widget (itemview->htmlview));
	gtk_container_add (GTK_CONTAINER (liferea_shell_lookup (htmlWidgetName)), liferea_browser_get_widget (itemview->htmlview));

	/* Recreate the item list view */
	if (itemview->itemListView) {
		previous_parent = gtk_widget_get_parent (item_list_view_get_widget (itemview->itemListView));
		if (previous_parent)
			gtk_container_remove (GTK_CONTAINER (previous_parent), item_list_view_get_widget (itemview->itemListView));
		g_clear_object (&itemview->itemListView);
	}

	if (ilWidgetName) {
		itemview->itemListView = item_list_view_create (effectiveMode == NODE_VIEW_MODE_WIDE);
		gtk_container_add (GTK_CONTAINER (liferea_shell_lookup (ilWidgetName)), item_list_view_get_widget (itemview->itemListView));
	}

	/* Destroy previous enclosure list. */
	if (itemview->enclosureView) {
		gtk_widget_destroy (enclosure_list_view_get_widget (itemview->enclosureView));
		itemview->enclosureView = NULL;
	}

	/* Create a new enclosure list GtkTreeView. */
	if (encViewVBoxName) {
		itemview->enclosureView = enclosure_list_view_new ();
		gtk_grid_attach_next_to (GTK_GRID (liferea_shell_lookup (encViewVBoxName)),
		                  enclosure_list_view_get_widget (itemview->enclosureView),
				  NULL, GTK_POS_BOTTOM, 1,1);
		gtk_widget_show_all (liferea_shell_lookup (encViewVBoxName));
	}

	/* Load previously selected node and/or item into new widgets */
	if (node) {
		itemlist_load (node);

		/* If there was an item selected, select it again since
		 * itemlist_unload() unselects it.
		 */
		if (item)
			itemview_select_item (item);
	}

	if (item)
		item_unload (item);
}

guint
itemview_get_layout (void)
{
	if (itemview->autoLayout)
		return NODE_VIEW_MODE_AUTO;

	return itemview->currentLayoutMode;
}

ItemView *
itemview_create (GtkWidget *window)
{
	gint zoom;

	g_object_new (ITEM_VIEW_TYPE, NULL);

	/* 1. Load preferences */
	conf_get_int_value (LAST_ZOOMLEVEL, &zoom);
	if (zoom == 0) {
		zoom = 100;
		conf_set_int_value (LAST_ZOOMLEVEL, zoom);
	}
	itemview->zoom = zoom;
	itemview->currentLayoutMode = 1000;	// something invalid

<<<<<<< HEAD
	debug0 (DEBUG_GUI, "Creating HTML widget");
=======
	debug (DEBUG_GUI, "Creating HTML widget");
>>>>>>> 545d94af
	itemview->htmlview = liferea_browser_new (FALSE);
	g_signal_connect (itemview->htmlview, "statusbar-changed",
	                  G_CALLBACK (on_important_status_message), NULL);

	/* Set initial zoom */
	liferea_browser_set_zoom (itemview->htmlview, itemview->zoom/100.);

	return itemview;
}

void
itemview_launch_URL (const gchar *url, gboolean forceInternal)
{
	if (forceInternal) {
		liferea_browser_launch_URL_internal (itemview->htmlview, url);
	} else if (liferea_browser_handle_URL (itemview->htmlview, url)) {
		/* URL was launched externally. */
		return;
	}

	itemview->needsHTMLViewUpdate = FALSE;
	itemview->browsing = TRUE;
}

void
itemview_do_zoom (gint zoom)
{
	if (itemview->htmlview)
		liferea_browser_do_zoom (itemview->htmlview, zoom);
}

void
itemview_style_update (void)
{
	if (itemview->htmlview)
		liferea_browser_update_stylesheet (itemview->htmlview);
}<|MERGE_RESOLUTION|>--- conflicted
+++ resolved
@@ -496,11 +496,7 @@
 	itemview->zoom = zoom;
 	itemview->currentLayoutMode = 1000;	// something invalid
 
-<<<<<<< HEAD
-	debug0 (DEBUG_GUI, "Creating HTML widget");
-=======
 	debug (DEBUG_GUI, "Creating HTML widget");
->>>>>>> 545d94af
 	itemview->htmlview = liferea_browser_new (FALSE);
 	g_signal_connect (itemview->htmlview, "statusbar-changed",
 	                  G_CALLBACK (on_important_status_message), NULL);
