/**
 * @file preferences_dialog.c Liferea preferences
 *
 * Copyright (C) 2004-2006 Nathan J. Conrad <t98502@users.sourceforge.net>
 * Copyright (C) 2004-2023 Lars Windolf <lars.windolf@gmx.de>
 * Copyright (C) 2009 Hubert Figuiere <hub@figuiere.net>
 *
 * This program is free software; you can redistribute it and/or modify
 * it under the terms of the GNU General Public License as published by
 * the Free Software Foundation; either version 2 of the License, or
 * (at your option) any later version.
 *
 * This program is distributed in the hope that it will be useful,
 * but WITHOUT ANY WARRANTY; without even the implied warranty of
 * MERCHANTABILITY or FITNESS FOR A PARTICULAR PURPOSE.  See the
 * GNU General Public License for more details.
 *
 * You should have received a copy of the GNU General Public License
 * along with this program; if not, write to the Free Software
 * Foundation, Inc., 59 Temple Place, Suite 330, Boston, MA  02111-1307  USA
 */

#include "ui/preferences_dialog.h"

#ifdef HAVE_CONFIG_H
#  include <config.h>
#endif

#include <webkit2/webkit2.h>

#include "common.h"
#include "conf.h"
#include "enclosure.h"
#include "favicon.h"
#include "feedlist.h"
#include "folder.h"
#include "itemlist.h"
#include "social.h"
#include "ui/enclosure_list_view.h"
#include "ui/item_list_view.h"
#include "ui/liferea_dialog.h"
#include "ui/liferea_shell.h"
#include "ui/ui_common.h"
#include "ui/itemview.h"

/** common private structure for all subscription dialogs */
struct _PreferencesDialog {
	GObject 	parentInstance;

	GtkWidget	*dialog;	/**< the GtkDialog widget */
};

G_DEFINE_TYPE (PreferencesDialog, preferences_dialog, G_TYPE_OBJECT);

/* file type tree store column ids */
enum fts_columns {
	FTS_TYPE,	/* file type name */
	FTS_CMD,	/* file cmd name */
	FTS_PTR,	/* pointer to config entry */
	FTS_LEN
};

extern GSList *bookmarkSites;	/* from social.c */

static PreferencesDialog *prefdialog = NULL;

/** download tool commands need to take an URI as %s */
static const gchar * enclosure_download_commands[] = {
	"steadyflow add %s",
	"dbus-send --session --print-reply --dest=org.gnome.gwget.ApplicationService /org/gnome/gwget/Gwget org.gnome.gwget.Application.OpenURI string:%s uint32:0",
	"kget %s",
	"uget-gtk %s",
	"transmission-gtk %s",
	"aria2c %s"
};

/** order must match enclosure_download_commands[] */
static const gchar *enclosure_download_tool_options[] = { "Steadyflow", "gwget", "KGet", "uGet", "Transmission (Gtk)", "aria2", NULL };

/** GConf representation of toolbar styles */
static const gchar * gui_toolbar_style_values[] = { "", "both", "both-horiz", "icons", "text", NULL };

static const gchar * gui_toolbar_style_options[] = {
	N_("GNOME default"),
	N_("Text below icons"),
	N_("Text beside icons"),
	N_("Icons only"),
	N_("Text only"),
	NULL
};

/* Note: these update interval literal should be kept in sync with the
   ones in ui_subscription.c! */

static const gchar * default_update_interval_unit_options[] = {
	N_("minutes"),
	N_("hours"),
	N_("days"),
	NULL
};

static const gchar * browser_skim_key_options[] = {
	N_("Space"),
	N_("<Ctrl> Space"),
	N_("<Alt> Space"),
	NULL
};

static const gchar * default_view_mode_options[] = {
	N_("Normal View"),
	N_("Wide View"),
	N_("Automatic"),
	NULL
};

gchar *
prefs_get_download_command (void)
{
	gboolean 	use_custom_command;
	gchar 		*result = NULL;

	conf_get_bool_value (DOWNLOAD_USE_CUSTOM_COMMAND, &use_custom_command);
	if (use_custom_command)
		conf_get_str_value (DOWNLOAD_CUSTOM_COMMAND, &result);
	else {
		gint	enclosure_download_tool;
		conf_get_int_value (DOWNLOAD_TOOL, &enclosure_download_tool);
		/* FIXME: array boundary check */
		result = g_strdup (enclosure_download_commands[enclosure_download_tool]);
	}
	return result;
}

/* Preference dialog class */

static void
preferences_dialog_finalize (GObject *object)
{
	PreferencesDialog *pd = PREFERENCES_DIALOG (object);

	gtk_widget_destroy (pd->dialog);
	prefdialog = NULL;
}

static void
preferences_dialog_class_init (PreferencesDialogClass *klass)
{
	GObjectClass *object_class = G_OBJECT_CLASS (klass);

	object_class->finalize = preferences_dialog_finalize;
}

/* Preference callbacks */

void
on_folderdisplaybtn_toggled (GtkToggleButton *togglebutton, gpointer user_data)
{
	gboolean enabled = gtk_toggle_button_get_active(togglebutton);
	conf_set_int_value(FOLDER_DISPLAY_MODE, (TRUE == enabled)?1:0);
}

/**
 * The "Hide read items" button has been clicked. Here we change the
 * preference and, if the selected node is a folder, we reload the
 * itemlist. The item selection is lost by this.
 */
void
on_folderhidereadbtn_toggled (GtkToggleButton *togglebutton, gpointer user_data)
{
	nodePtr		displayedNode;
	gboolean	enabled;

	displayedNode = itemlist_get_displayed_node ();

	enabled = gtk_toggle_button_get_active (togglebutton);
	conf_set_bool_value (FOLDER_DISPLAY_HIDE_READ, enabled);

	if (displayedNode && IS_FOLDER (displayedNode)) {
		itemlist_unload ();
		itemlist_load (displayedNode);

		/* Note: For simplicity when toggling this preference we
		   accept that the current item selection is lost. */
	}
}

void
on_startupactionbtn_toggled (GtkButton *button, gpointer user_data)
{
	gboolean enabled = gtk_toggle_button_get_active (GTK_TOGGLE_BUTTON (button));
	conf_set_int_value (STARTUP_FEED_ACTION, enabled?0:1);
}

void
on_browsercmd_changed (GtkEditable *editable, gpointer user_data)
{
	conf_set_str_value (BROWSER_COMMAND, gtk_editable_get_chars (editable,0,-1));
}

static void
on_browser_changed (GtkComboBox *optionmenu, gpointer user_data)
{
	GtkTreeIter		iter;
	gint			num = -1;

	if (gtk_combo_box_get_active_iter (optionmenu, &iter)) {
		gtk_tree_model_get (gtk_combo_box_get_model (optionmenu), &iter, 1, &num, -1);

		gtk_widget_set_sensitive (liferea_dialog_lookup (prefdialog->dialog, "browsercmd"), num != 0);
		gtk_widget_set_sensitive (liferea_dialog_lookup (prefdialog->dialog, "manuallabel"), num != 0);
		gtk_widget_set_sensitive (liferea_dialog_lookup (prefdialog->dialog, "urlhintlabel"), num != 0);

		if (!num)
			conf_set_str_value (BROWSER_ID, "default");
		else
			conf_set_str_value (BROWSER_ID, "manual");
	}
}

void
on_openlinksinsidebtn_clicked (GtkToggleButton *button, gpointer user_data)
{
	conf_set_bool_value (BROWSE_INSIDE_APPLICATION, gtk_toggle_button_get_active (button));
}

void
on_disablejavascript_toggled (GtkToggleButton *togglebutton, gpointer user_data)
{
	conf_set_bool_value (DISABLE_JAVASCRIPT, gtk_toggle_button_get_active (togglebutton));
}

void
on_enableplugins_toggled (GtkToggleButton *togglebutton, gpointer user_data)
{
	conf_set_bool_value (ENABLE_PLUGINS, gtk_toggle_button_get_active (togglebutton));
}

static void
on_socialsite_changed (GtkComboBox *optionmenu, gpointer user_data)
{
	GtkTreeIter iter;
	if (gtk_combo_box_get_active_iter (optionmenu, &iter)) {
		gchar * site;
		gtk_tree_model_get (gtk_combo_box_get_model (optionmenu), &iter, 0, &site, -1);
		social_set_bookmark_site (site);
	}
}

static void
on_gui_toolbar_style_changed (gpointer user_data)
{
	gchar *style;
	gint value = gtk_combo_box_get_active (GTK_COMBO_BOX (user_data));
	conf_set_str_value (TOOLBAR_STYLE, gui_toolbar_style_values[value]);

	style = conf_get_toolbar_style ();
	liferea_shell_set_toolbar_style (style);
	g_free (style);
}

void
on_itemCountBtn_value_changed (GtkSpinButton *spinbutton, gpointer user_data)
{
	GtkAdjustment	*itemCount;

	itemCount = gtk_spin_button_get_adjustment (spinbutton);
	conf_set_int_value (DEFAULT_MAX_ITEMS, gtk_adjustment_get_value (itemCount));
}

void
on_default_update_interval_value_changed (GtkSpinButton *spinbutton, gpointer user_data)
{
	gint			updateInterval, intervalUnit;
	GtkWidget		*unitWidget, *valueWidget;

	unitWidget = liferea_dialog_lookup (prefdialog->dialog, "globalRefreshIntervalUnitComboBox");
	valueWidget = liferea_dialog_lookup (prefdialog->dialog, "globalRefreshIntervalSpinButton");
	intervalUnit = gtk_combo_box_get_active (GTK_COMBO_BOX (unitWidget));
	updateInterval = gtk_spin_button_get_value_as_int (GTK_SPIN_BUTTON (valueWidget));

	if (intervalUnit == 1)
		updateInterval *= 60;		/* hours */
	else if (intervalUnit == 2)
		updateInterval *= 1440;		/* days */

	conf_set_int_value (DEFAULT_UPDATE_INTERVAL, updateInterval);
}

static void
on_default_update_interval_unit_changed (gpointer user_data)
{
	on_default_update_interval_value_changed (NULL, prefdialog);
}

static void
on_updateallfavicons_clicked (GtkButton *button, gpointer user_data)
{
	feedlist_foreach (node_update_favicon);
}

static void
on_proxyAutoDetect_clicked (GtkButton *button, gpointer user_data)
{
	conf_set_int_value (PROXY_DETECT_MODE, 0);
	gtk_widget_set_sensitive (GTK_WIDGET (liferea_dialog_lookup (prefdialog->dialog, "proxybox")), FALSE);
}

static void
on_noProxy_clicked (GtkButton *button, gpointer user_data)
{
	conf_set_int_value (PROXY_DETECT_MODE, 1);
	gtk_widget_set_sensitive (GTK_WIDGET (liferea_dialog_lookup (prefdialog->dialog, "proxybox")), FALSE);
}

static void
on_manualProxy_clicked (GtkButton *button, gpointer user_data)
{
	conf_set_int_value (PROXY_DETECT_MODE, 2);
	gtk_widget_set_sensitive (GTK_WIDGET (liferea_dialog_lookup (prefdialog->dialog, "proxybox")), TRUE);
}

void
on_useProxyAuth_toggled (GtkToggleButton *button, gpointer user_data)
{
	gboolean enabled = gtk_toggle_button_get_active (button);

	gtk_widget_set_sensitive (GTK_WIDGET (liferea_dialog_lookup (prefdialog->dialog, "proxyauthtable")), enabled);
	conf_set_bool_value (PROXY_USEAUTH, enabled);
}

static void
on_proxyhostentry_changed (GtkEditable *editable, gpointer user_data)
{
	conf_set_str_value (PROXY_HOST, gtk_editable_get_chars (editable,0,-1));
}

static void
on_proxyportentry_changed (GtkEditable *editable, gpointer user_data)
{
	conf_set_int_value (PROXY_PORT, atoi (gtk_editable_get_chars (editable,0,-1)));
}

static void
on_proxyusernameentry_changed (GtkEditable *editable, gpointer user_data)
{
	conf_set_str_value (PROXY_USER, gtk_editable_get_chars (editable,0,-1));
}

static void
on_proxypasswordentry_changed (GtkEditable *editable, gpointer user_data)
{
	conf_set_str_value (PROXY_PASSWD, gtk_editable_get_chars (editable,0,-1));
}

static void
on_skim_key_changed (gpointer user_data)
{
	conf_set_int_value (BROWSE_KEY_SETTING, gtk_combo_box_get_active (GTK_COMBO_BOX (user_data)));
}

static void
on_default_view_mode_changed (gpointer user_data)
{
	gint 	mode = gtk_combo_box_get_active (GTK_COMBO_BOX (user_data));
	
	conf_set_int_value (DEFAULT_VIEW_MODE, mode);
	itemview_set_layout (mode);
}

void
on_deferdeletemode_toggled (GtkToggleButton *togglebutton, gpointer user_data)
{
	gboolean	enabled;

	enabled = gtk_toggle_button_get_active (togglebutton);
	conf_set_bool_value (DEFER_DELETE_MODE, enabled);
}

void
on_enclosure_download_predefined_toggled (GtkToggleButton *button, gpointer user_data)
{
	gboolean is_active = gtk_toggle_button_get_active (button);

	gtk_widget_set_sensitive (liferea_dialog_lookup (prefdialog->dialog, "customDownloadEntry"), !is_active);
	gtk_widget_set_sensitive (liferea_dialog_lookup (prefdialog->dialog, "downloadToolCombo"), is_active);
	conf_set_bool_value (DOWNLOAD_USE_CUSTOM_COMMAND, !is_active);
}

void
on_fixeddatefmt_toggled (GtkToggleButton *togglebutton, gpointer user_data)
{
        gboolean        enabled;

        enabled = gtk_toggle_button_get_active (togglebutton);
        conf_set_bool_value (FIXED_DATE_FORMAT, enabled);
}


static void
on_enclosure_download_tool_changed (gpointer user_data)
{
	conf_set_int_value (DOWNLOAD_TOOL, gtk_combo_box_get_active (GTK_COMBO_BOX (user_data)));
}

void
on_enclosure_download_custom_command_changed (GtkEditable *entry, gpointer user_data)
{
	conf_set_str_value (DOWNLOAD_CUSTOM_COMMAND, gtk_entry_get_text (GTK_ENTRY (entry)));
}

void
on_enc_action_change_btn_clicked (GtkButton *button, gpointer user_data)
{
	GtkTreeModel		*model;
	GtkTreeSelection	*selection;
	GtkTreeIter		iter;
	gpointer		type;

	selection = gtk_tree_view_get_selection (GTK_TREE_VIEW (liferea_dialog_lookup (prefdialog->dialog, "enc_action_view")));
	if(gtk_tree_selection_get_selected (selection, &model, &iter)) {
		gtk_tree_model_get (model, &iter, FTS_PTR, &type, -1);
		ui_enclosure_change_type (type);
		gtk_tree_store_set (GTK_TREE_STORE (model), &iter,
		                    FTS_CMD, ((encTypePtr)type)->cmd, -1);
	}
}

void
on_enc_action_remove_btn_clicked (GtkButton *button, gpointer user_data)
{
	GtkTreeModel		*model;
	GtkTreeSelection	*selection;
	GtkTreeIter		iter;
	gpointer		type;

	selection = gtk_tree_view_get_selection (GTK_TREE_VIEW (liferea_dialog_lookup (prefdialog->dialog, "enc_action_view")));
	if (gtk_tree_selection_get_selected (selection, &model, &iter)) {
		gtk_tree_model_get (model, &iter, FTS_PTR, &type, -1);
		gtk_tree_store_remove (GTK_TREE_STORE (model), &iter);
		enclosure_mime_type_remove (type);
	}
}

void
on_hidetoolbar_toggled (GtkToggleButton *button, gpointer user_data)
{
	conf_set_bool_value (DISABLE_TOOLBAR, gtk_toggle_button_get_active (button));
	liferea_shell_update_toolbar ();
}

void
on_readermodebtn_toggled (GtkToggleButton *button, gpointer user_data)
{
	conf_set_bool_value (ENABLE_READER_MODE, gtk_toggle_button_get_active (button));
}

void
on_donottrackbtn_toggled (GtkToggleButton *button, gpointer user_data)
{
	conf_set_bool_value (DO_NOT_TRACK, gtk_toggle_button_get_active (button));
}

void
on_itpbtn_toggled (GtkToggleButton *button, gpointer user_data)
{
	conf_set_bool_value (ENABLE_ITP, gtk_toggle_button_get_active (button));
}

static void
preferences_dialog_destroy_cb (GtkWidget *widget, PreferencesDialog *pd)
{
	g_object_unref (pd);
}

void
preferences_dialog_init (PreferencesDialog *pd)
{
	GtkWidget		*widget, *entry;
	GtkComboBox		*combo;
	GtkListStore		*store;
	GtkTreeIter		treeiter;
	GtkAdjustment		*itemCount;
	GtkTreeStore		*treestore;
	GtkTreeViewColumn 	*column;
	GSList			*list;
	gchar			*proxyport;
	gchar			*configuredBrowser, *name;
	gboolean		enabled;
	gint			tmp, i, iSetting, proxy_port;
	gboolean		bSetting, manualBrowser;
	gchar			*proxy_host, *proxy_user, *proxy_passwd;
	gchar			*browser_command;
	gchar 			*custom_download_command;

	prefdialog = pd;
	pd->dialog = liferea_dialog_new ("prefs");

	/* Set up browser selection popup */
	store = gtk_list_store_new (2, G_TYPE_STRING, G_TYPE_INT);
	gtk_list_store_append (store, &treeiter);
	gtk_list_store_set (store, &treeiter, 0, _("Default Browser"), 1, 0, -1);
	gtk_list_store_append (store, &treeiter);
	gtk_list_store_set (store, &treeiter, 0, _("Manual"), 1, 1, -1);

	combo = GTK_COMBO_BOX (liferea_dialog_lookup (pd->dialog, "browserpopup"));
	gtk_combo_box_set_model (combo, GTK_TREE_MODEL (store));
	ui_common_setup_combo_text (combo, 0);
	g_signal_connect(G_OBJECT(combo), "changed", G_CALLBACK(on_browser_changed), pd);

	/* ================== panel 1 "feeds" ==================== */

	/* check box for feed startup update */
	conf_get_int_value (STARTUP_FEED_ACTION, &iSetting);
	gtk_toggle_button_set_active (GTK_TOGGLE_BUTTON (liferea_dialog_lookup (pd->dialog, "startupactionbtn")), (iSetting == 0));

	/* cache size setting */
	widget = liferea_dialog_lookup (pd->dialog, "itemCountBtn");
	itemCount = gtk_spin_button_get_adjustment (GTK_SPIN_BUTTON (widget));
	conf_get_int_value (DEFAULT_MAX_ITEMS, &iSetting);
	gtk_adjustment_set_value (itemCount, iSetting);

	/* set default update interval spin button and unit combo box */
	ui_common_setup_combo_menu (liferea_dialog_lookup (pd->dialog, "globalRefreshIntervalUnitComboBox"),
	                            default_update_interval_unit_options,
	                            G_CALLBACK (on_default_update_interval_unit_changed),
				    -1);

	widget = liferea_dialog_lookup (pd->dialog, "globalRefreshIntervalUnitComboBox");
	conf_get_int_value (DEFAULT_UPDATE_INTERVAL, &tmp);
	if (tmp % 1440 == 0) {		/* days */
		gtk_combo_box_set_active (GTK_COMBO_BOX (widget), 2);
		tmp /= 1440;
	} else if (tmp % 60 == 0) {	/* hours */
		gtk_combo_box_set_active (GTK_COMBO_BOX (widget), 1);
		tmp /= 60;
	} else {			/* minutes */
		gtk_combo_box_set_active (GTK_COMBO_BOX (widget), 0);
	}
	widget = liferea_dialog_lookup (pd->dialog,"globalRefreshIntervalSpinButton");
	gtk_spin_button_set_range (GTK_SPIN_BUTTON (widget), 0, 1000000000);
	gtk_spin_button_set_value (GTK_SPIN_BUTTON (widget), tmp);
	g_signal_connect (G_OBJECT (widget), "changed", G_CALLBACK (on_default_update_interval_value_changed), pd);

	/* ================== panel 2 "folders" ==================== */

	g_signal_connect (G_OBJECT (liferea_dialog_lookup (pd->dialog, "updateAllFavicons")), "clicked", G_CALLBACK(on_updateallfavicons_clicked), pd);

	conf_get_int_value (FOLDER_DISPLAY_MODE, &iSetting);
	gtk_toggle_button_set_active(GTK_TOGGLE_BUTTON (liferea_dialog_lookup (pd->dialog, "folderdisplaybtn")), iSetting?TRUE:FALSE);
	conf_get_bool_value (FOLDER_DISPLAY_HIDE_READ, &bSetting);
	gtk_toggle_button_set_active(GTK_TOGGLE_BUTTON (liferea_dialog_lookup (pd->dialog, "hidereadbtn")), bSetting?TRUE:FALSE);

	/* ================== panel 3 "headlines" ==================== */

	conf_get_int_value (BROWSE_KEY_SETTING, &iSetting);
	ui_common_setup_combo_menu (liferea_dialog_lookup (pd->dialog, "skimKeyCombo"),
	                            browser_skim_key_options,
	                            G_CALLBACK (on_skim_key_changed),
	                            iSetting);

	conf_get_int_value (DEFAULT_VIEW_MODE, &iSetting);
	ui_common_setup_combo_menu (liferea_dialog_lookup (pd->dialog, "defaultViewModeCombo"),
	                            default_view_mode_options,
	                            G_CALLBACK (on_default_view_mode_changed),
	                            iSetting);

<<<<<<< HEAD
        conf_get_bool_value (FIXED_DATE_FORMAT, &bSetting);
        gtk_toggle_button_set_active(GTK_TOGGLE_BUTTON (liferea_dialog_lookup (pd->dialog, "fixed-date-format")), bSetting?TRUE:FALSE);

=======
	conf_get_bool_value (DEFER_DELETE_MODE, &bSetting);
	gtk_toggle_button_set_active(GTK_TOGGLE_BUTTON (liferea_dialog_lookup (pd->dialog, "deferdeletebtn")), bSetting?TRUE:FALSE);
>>>>>>> 7baba5e2

	/* Setup social bookmarking list */
	i = 0;
	conf_get_str_value (SOCIAL_BM_SITE, &name);
	store = gtk_list_store_new (1, G_TYPE_STRING);
	list = bookmarkSites;
	while (list) {
		socialSitePtr siter = list->data;
		if (name && !strcmp (siter->name, name))
			tmp = i;
		gtk_list_store_append (store, &treeiter);
		gtk_list_store_set (store, &treeiter, 0, siter->name, -1);
		list = g_slist_next (list);
		i++;
	}

	combo = GTK_COMBO_BOX (liferea_dialog_lookup (pd->dialog, "socialpopup"));
	g_signal_connect (G_OBJECT (combo), "changed", G_CALLBACK (on_socialsite_changed), pd);
	gtk_combo_box_set_model (combo, GTK_TREE_MODEL (store));
	ui_common_setup_combo_text (combo, 0);
	gtk_combo_box_set_active (combo, tmp);

	/* ================== panel 4 "browser" ==================== */

	/* set the inside browsing flag */
	widget = liferea_dialog_lookup(pd->dialog, "browseinwindow");
	conf_get_bool_value(BROWSE_INSIDE_APPLICATION, &bSetting);
	gtk_toggle_button_set_active(GTK_TOGGLE_BUTTON(widget), bSetting);

	/* set the javascript-disabled flag */
	widget = liferea_dialog_lookup(pd->dialog, "disablejavascript");
	conf_get_bool_value(DISABLE_JAVASCRIPT, &bSetting);
	gtk_toggle_button_set_active(GTK_TOGGLE_BUTTON(widget), bSetting);

	/* set the enable Plugins flag */
	widget = liferea_dialog_lookup(pd->dialog, "enableplugins");
	conf_get_bool_value(ENABLE_PLUGINS, &bSetting);
	gtk_toggle_button_set_active(GTK_TOGGLE_BUTTON(widget), bSetting);

	conf_get_str_value (BROWSER_ID, &configuredBrowser);
	manualBrowser = !strcmp (configuredBrowser, "manual");
	g_free (configuredBrowser);

	gtk_combo_box_set_active (GTK_COMBO_BOX (liferea_dialog_lookup (pd->dialog, "browserpopup")), manualBrowser);

	conf_get_str_value (BROWSER_COMMAND, &browser_command);
	entry = liferea_dialog_lookup (pd->dialog, "browsercmd");
	gtk_entry_set_text (GTK_ENTRY(entry), browser_command);
	g_free (browser_command);

	gtk_widget_set_sensitive (GTK_WIDGET (entry), manualBrowser);
	gtk_widget_set_sensitive (liferea_dialog_lookup (pd->dialog, "manuallabel"), manualBrowser);
	gtk_widget_set_sensitive (liferea_dialog_lookup (pd->dialog, "urlhintlabel"), manualBrowser);

	/* ================== panel 4 "GUI" ================ */

	/* tool bar settings */
	widget = liferea_dialog_lookup (pd->dialog, "hidetoolbarbtn");
	conf_get_bool_value(DISABLE_TOOLBAR, &bSetting);
	gtk_toggle_button_set_active (GTK_TOGGLE_BUTTON (widget), bSetting);

	/* select currently active toolbar style option */
	conf_get_str_value (TOOLBAR_STYLE, &name);
	for (i = 0; gui_toolbar_style_values[i] != NULL; ++i) {
		if (strcmp (name, gui_toolbar_style_values[i]) == 0)
			break;
	}
	g_free (name);

	/* On invalid key value: revert to default */
	if (gui_toolbar_style_values[i] == NULL)
		i = 0;

	/* create toolbar style menu */
	ui_common_setup_combo_menu (liferea_dialog_lookup (pd->dialog, "toolbarCombo"),
	                            gui_toolbar_style_options,
	                            G_CALLBACK (on_gui_toolbar_style_changed),
	                            i);

	conf_bind (CONFIRM_MARK_ALL_READ, liferea_dialog_lookup (pd->dialog, "confirmMarkAllReadButton"), "active", G_SETTINGS_BIND_DEFAULT);

	/* ================= panel 5 "proxy" ======================== */

#if WEBKIT_CHECK_VERSION (2, 15, 3)
	gtk_widget_destroy (GTK_WIDGET (liferea_dialog_lookup (pd->dialog, "proxyDisabledInfobar")));
	conf_get_str_value (PROXY_HOST, &proxy_host);
	gtk_entry_set_text (GTK_ENTRY (liferea_dialog_lookup (pd->dialog, "proxyhostentry")), proxy_host);
	g_free (proxy_host);

	conf_get_int_value (PROXY_PORT, &proxy_port);
	proxyport = g_strdup_printf ("%d", proxy_port);
	gtk_entry_set_text (GTK_ENTRY (liferea_dialog_lookup (pd->dialog, "proxyportentry")), proxyport);
	g_free (proxyport);

	conf_get_bool_value (PROXY_USEAUTH, &enabled);
	gtk_toggle_button_set_active (GTK_TOGGLE_BUTTON (liferea_dialog_lookup (pd->dialog, "useProxyAuth")), enabled);

	conf_get_str_value (PROXY_USER, &proxy_user);
	gtk_entry_set_text (GTK_ENTRY (liferea_dialog_lookup (pd->dialog, "proxyusernameentry")), proxy_user);
	g_free (proxy_user);

	conf_get_str_value (PROXY_PASSWD, &proxy_passwd);
	gtk_entry_set_text (GTK_ENTRY (liferea_dialog_lookup (pd->dialog, "proxypasswordentry")), proxy_passwd);
	g_free (proxy_passwd);

	gtk_widget_set_sensitive (GTK_WIDGET (liferea_dialog_lookup(pd->dialog, "proxyauthtable")), enabled);

	conf_get_int_value (PROXY_DETECT_MODE, &i);
	switch (i) {
		default:
		case 0: /* proxy auto detect */
			gtk_toggle_button_set_active (GTK_TOGGLE_BUTTON (liferea_dialog_lookup (pd->dialog, "proxyAutoDetectRadio")), TRUE);
			enabled = FALSE;
			break;
		case 1: /* no proxy */
			gtk_toggle_button_set_active (GTK_TOGGLE_BUTTON (liferea_dialog_lookup (pd->dialog, "noProxyRadio")), TRUE);
			enabled = FALSE;
			break;
		case 2: /* manual proxy */
			gtk_toggle_button_set_active (GTK_TOGGLE_BUTTON (liferea_dialog_lookup (pd->dialog, "manualProxyRadio")), TRUE);
			enabled = TRUE;
			break;
	}
	gtk_widget_set_sensitive (GTK_WIDGET (liferea_dialog_lookup (pd->dialog, "proxybox")), enabled);
	g_signal_connect (G_OBJECT (liferea_dialog_lookup (pd->dialog, "proxyAutoDetectRadio")), "clicked", G_CALLBACK (on_proxyAutoDetect_clicked), pd);
	g_signal_connect (G_OBJECT (liferea_dialog_lookup (pd->dialog, "noProxyRadio")), "clicked", G_CALLBACK (on_noProxy_clicked), pd);
	g_signal_connect (G_OBJECT (liferea_dialog_lookup (pd->dialog, "manualProxyRadio")), "clicked", G_CALLBACK (on_manualProxy_clicked), pd);
	g_signal_connect (G_OBJECT (liferea_dialog_lookup (pd->dialog, "proxyhostentry")), "changed", G_CALLBACK (on_proxyhostentry_changed), pd);
	g_signal_connect (G_OBJECT (liferea_dialog_lookup (pd->dialog, "proxyportentry")), "changed", G_CALLBACK (on_proxyportentry_changed), pd);
	g_signal_connect (G_OBJECT (liferea_dialog_lookup (pd->dialog, "proxyusernameentry")), "changed", G_CALLBACK (on_proxyusernameentry_changed), pd);
	g_signal_connect (G_OBJECT (liferea_dialog_lookup (pd->dialog, "proxypasswordentry")), "changed", G_CALLBACK (on_proxypasswordentry_changed), pd);
#else
	gtk_widget_show (GTK_WIDGET (liferea_dialog_lookup (pd->dialog, "proxyDisabledInfobar")));
	gtk_widget_set_sensitive (GTK_WIDGET (liferea_dialog_lookup (pd->dialog, "proxybox")), FALSE);
	gtk_widget_set_sensitive (GTK_WIDGET (liferea_dialog_lookup (pd->dialog, "proxyAutoDetectRadio")), TRUE);
	gtk_widget_set_sensitive (GTK_WIDGET (liferea_dialog_lookup (pd->dialog, "noProxyRadio")), FALSE);
	gtk_widget_set_sensitive (GTK_WIDGET (liferea_dialog_lookup (pd->dialog, "manualProxyRadio")), FALSE);
#endif

	/* ================= panel 6 "Privacy" ======================== */

	widget = liferea_dialog_lookup (pd->dialog, "readermodebtn");
	conf_get_bool_value (ENABLE_READER_MODE, &bSetting);
	gtk_toggle_button_set_active (GTK_TOGGLE_BUTTON (widget), bSetting);

	widget = liferea_dialog_lookup (pd->dialog, "donottrackbtn");
	conf_get_bool_value (DO_NOT_TRACK, &bSetting);
	gtk_toggle_button_set_active (GTK_TOGGLE_BUTTON (widget), bSetting);

#if WEBKIT_CHECK_VERSION (2, 30, 0)
	gtk_widget_destroy (GTK_WIDGET (liferea_dialog_lookup (pd->dialog, "itpInfoBar")));
	widget = liferea_dialog_lookup (pd->dialog, "itpbtn");
	conf_get_bool_value (ENABLE_ITP, &bSetting);
	gtk_toggle_button_set_active (GTK_TOGGLE_BUTTON (widget), bSetting);
#else
	gtk_widget_set_sensitive (GTK_WIDGET (liferea_dialog_lookup (pd->dialog, "itpbtn")), FALSE);
	gtk_widget_show (GTK_WIDGET (liferea_dialog_lookup (pd->dialog, "itpInfoBar")));
#endif
	/* ================= panel 7 "Enclosures" ======================== */

	/* menu for download tool */
	conf_get_int_value (DOWNLOAD_TOOL, &iSetting);
	ui_common_setup_combo_menu (liferea_dialog_lookup (pd->dialog, "downloadToolCombo"),
	                            enclosure_download_tool_options,
	                            G_CALLBACK (on_enclosure_download_tool_changed),
	                            iSetting);

	/* restore toggle */
	conf_get_bool_value (DOWNLOAD_USE_CUSTOM_COMMAND, &bSetting);
	widget = liferea_dialog_lookup (pd->dialog, "customDownload");
	gtk_toggle_button_set_active (GTK_TOGGLE_BUTTON (widget), bSetting);
	gtk_widget_set_sensitive (liferea_dialog_lookup (pd->dialog, "customDownloadEntry"), bSetting);
	gtk_widget_set_sensitive (liferea_dialog_lookup (pd->dialog, "downloadToolCombo"), !bSetting);

	/* restore custom command */
	conf_get_str_value (DOWNLOAD_CUSTOM_COMMAND, &custom_download_command);
	widget = liferea_dialog_lookup (pd->dialog, "customDownloadEntry");
	gtk_entry_set_text (GTK_ENTRY (widget), custom_download_command);
	g_free (custom_download_command);

	/* set up list of configured enclosure types */
	treestore = gtk_tree_store_new (FTS_LEN, G_TYPE_STRING, G_TYPE_STRING, G_TYPE_POINTER);
	list = (GSList *)enclosure_mime_types_get ();
	while (list) {
		GtkTreeIter *newIter = g_new0 (GtkTreeIter, 1);
		gtk_tree_store_append (treestore, newIter, NULL);
		gtk_tree_store_set (treestore, newIter,
	                	    FTS_TYPE, (NULL != ((encTypePtr)(list->data))->mime)?((encTypePtr)(list->data))->mime:((encTypePtr)(list->data))->extension,
	                	    FTS_CMD, ((encTypePtr)(list->data))->cmd,
	                	    FTS_PTR, list->data,
				    -1);
		list = g_slist_next (list);
	}

	widget = liferea_dialog_lookup (pd->dialog, "enc_action_view");
	gtk_tree_view_set_model (GTK_TREE_VIEW (widget), GTK_TREE_MODEL (treestore));

	column = gtk_tree_view_column_new_with_attributes (_("Type"), gtk_cell_renderer_text_new (), "text", FTS_TYPE, NULL);
	gtk_tree_view_append_column (GTK_TREE_VIEW (widget), column);
	gtk_tree_view_column_set_sort_column_id (column, FTS_TYPE);
	column = gtk_tree_view_column_new_with_attributes (_("Program"), gtk_cell_renderer_text_new (), "text", FTS_CMD, NULL);
	gtk_tree_view_column_set_sort_column_id (column, FTS_CMD);
	gtk_tree_view_append_column (GTK_TREE_VIEW(widget), column);

	gtk_tree_selection_set_mode (gtk_tree_view_get_selection (GTK_TREE_VIEW(widget)), GTK_SELECTION_SINGLE);

	g_signal_connect_object (pd->dialog, "destroy", G_CALLBACK (preferences_dialog_destroy_cb), pd, 0);

	gtk_widget_show_all (pd->dialog);

	gtk_window_present (GTK_WINDOW (pd->dialog));
}

void
preferences_dialog_open (void)
{
	if (prefdialog) {
		gtk_widget_show (prefdialog->dialog);
		return;
	}

	g_object_new (PREFERENCES_DIALOG_TYPE, NULL);
}<|MERGE_RESOLUTION|>--- conflicted
+++ resolved
@@ -389,10 +389,10 @@
 void
 on_fixeddatefmt_toggled (GtkToggleButton *togglebutton, gpointer user_data)
 {
-        gboolean        enabled;
-
-        enabled = gtk_toggle_button_get_active (togglebutton);
-        conf_set_bool_value (FIXED_DATE_FORMAT, enabled);
+	gboolean        enabled;
+
+	enabled = gtk_toggle_button_get_active (togglebutton);
+	conf_set_bool_value (FIXED_DATE_FORMAT, enabled);
 }
 
 
@@ -564,14 +564,11 @@
 	                            G_CALLBACK (on_default_view_mode_changed),
 	                            iSetting);
 
-<<<<<<< HEAD
-        conf_get_bool_value (FIXED_DATE_FORMAT, &bSetting);
-        gtk_toggle_button_set_active(GTK_TOGGLE_BUTTON (liferea_dialog_lookup (pd->dialog, "fixed-date-format")), bSetting?TRUE:FALSE);
-
-=======
+	conf_get_bool_value (FIXED_DATE_FORMAT, &bSetting);
+	gtk_toggle_button_set_active(GTK_TOGGLE_BUTTON (liferea_dialog_lookup (pd->dialog, "fixed-date-format")), bSetting?TRUE:FALSE);
+
 	conf_get_bool_value (DEFER_DELETE_MODE, &bSetting);
 	gtk_toggle_button_set_active(GTK_TOGGLE_BUTTON (liferea_dialog_lookup (pd->dialog, "deferdeletebtn")), bSetting?TRUE:FALSE);
->>>>>>> 7baba5e2
 
 	/* Setup social bookmarking list */
 	i = 0;
