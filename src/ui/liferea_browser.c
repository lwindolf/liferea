--- conflicted
+++ resolved
@@ -389,148 +389,6 @@
 	g_signal_emit_by_name (browser, "location-changed", location);
 }
 
-<<<<<<< HEAD
-/*
- * Loading callback to check wether a loading error happened. If yes and reader was
- * on try loading without reader mode.
- */
-static void
-liferea_browser_load_finished_cb (GObject *object, GAsyncResult *result, gpointer user_data)
-{
-	JSCValue *value;
-	GError		*error = NULL;
-
-	value = webkit_web_view_evaluate_javascript_finish (WEBKIT_WEB_VIEW (object), result, &error);
-	if (!value) {
-		debug (DEBUG_HTML, "Error running javascript: %s", error->message);
-		g_error_free (error);
-		return;
-	}
-
-	if (jsc_value_is_boolean (value)) {
-        	JSCException *exception = jsc_context_get_exception (jsc_value_get_context (value));
-        	if (exception) {
-			g_warning ("Error running javascript: %s", jsc_exception_get_message (exception));
-        	} else {
-			LifereaBrowser *browser = LIFEREA_BROWSER (user_data);
-			gboolean result = jsc_value_to_boolean (value);
-			if (result && browser->readerMode && browser->url) {
-				debug (DEBUG_HTML, "loadContent() reader mode fail -> reloading without reader");
-				browser->readerMode = FALSE;
-				liferea_browser_launch_URL_internal (browser, browser->url);
-			}
-		}
-	} else {
-		g_warning ("Error running javascript: unexpected return value");
-	}
-	g_object_unref (value);
-}
-
-void
-liferea_browser_load_finished (LifereaBrowser *browser, const gchar *location)
-{
-	/*
-	    Add Readability.js handling
-	    - for external content: if user chose so
-	    - for internal content: always (Readability is enable on demand here)
-	 */
-	if (browser->readerMode || (location == strstr (location, "liferea://"))) {
-		g_autoptr(GBytes) b1, b2, b3, b4;
-
-		// Return Readability.js and Liferea specific loader code
-		b1 = g_resources_lookup_data ("/org/gnome/liferea/readability/Readability-readerable.js", 0, NULL);
-		b2 = g_resources_lookup_data ("/org/gnome/liferea/readability/Readability.js", 0, NULL);
-		b3 = g_resources_lookup_data ("/org/gnome/liferea/dompurify/purify.min.js", 0, NULL);
-		b4 = g_resources_lookup_data ("/org/gnome/liferea/htmlview.js", 0, NULL);
-
-		g_assert(b1 != NULL);
-		g_assert(b2 != NULL);
-		g_assert(b3 != NULL);
-		g_assert(b4 != NULL);
-
-		debug (DEBUG_GUI, "Enabling reader mode for '%s'", location);
-		liferea_webkit_run_js (
-			browser->renderWidget,
-			g_strdup_printf ("%s\n%s\n%s\n%s\nloadContent(%s, '%s');\n",
-		        (gchar *)g_bytes_get_data (b1, NULL),
-			(gchar *)g_bytes_get_data (b2, NULL),
-			(gchar *)g_bytes_get_data (b3, NULL),
-			(gchar *)g_bytes_get_data (b4, NULL),
-			(browser->readerMode?"true":"false"),
-			browser->content != NULL ? browser->content : ""),
-			liferea_browser_load_finished_cb
-		);
-	}
-}
-
-/* Asynchronously download website for loading into Readability.js */
-static void
-liferea_browser_load_reader_content_cb (const UpdateResult * const result, gpointer userdata, updateFlags flags)
-{
-	LifereaBrowser *browser = LIFEREA_BROWSER (userdata);
-	gchar *html;
-	
-	if (!result->data) {
-		browser->content = g_uri_escape_string (_("Content download failed! Try disabling reader mode."), NULL, TRUE);
-	} else {
-		// HTML5 content extraction
-		html = html_get_article (result->data, result->source);
-		
-		// HTML fallback
-		if (!html)
-			html = html_get_body (result->data, result->source);
-		
-		if (html) {
-			browser->content = g_uri_escape_string (html, NULL, TRUE);
-			g_free (html);
-		} else {
-			browser->content = g_uri_escape_string(_("Content extraction failed! Try disabling reader mode."), NULL, TRUE);
-		}
-	}
-		
-	liferea_webkit_run_js (browser->renderWidget,
-	                       g_strdup_printf ("setBase('%s');loadContent(true, '<body>%s</body>');\n",
-	                                        result->source,
-	                                        browser->content),
-	                       liferea_browser_load_finished_cb);
-}
-
-static void
-liferea_browser_load_reader_content (LifereaBrowser *browser, const gchar *url)
-{
-	UpdateRequest	*request;
-	
-	/* Drop pending render loading requests */
-	update_job_cancel_by_owner (browser);
-	
-	request = update_request_new (
-		url,
-		NULL, 	// No update state needed? How do we prevent an endless redirection loop?
-		NULL 	// no auth needed/supported here
-	);
-	update_job_new (browser, request, liferea_browser_load_reader_content_cb, browser, UPDATE_REQUEST_NO_FEED);
-}
-
-/* Render layout for presenting an external website in reader mode */
-static gchar *
-liferea_browser_render_reader (const gchar *url)
-{
-	xmlDocPtr	doc;
-	xmlNodePtr	rootNode;
-	gchar		*result;
-	
-	doc = xmlNewDoc (BAD_CAST"1.0");
-	rootNode = xmlNewDocNode (doc, NULL, BAD_CAST"website", NULL);
-	xmlDocSetRootElement (doc, rootNode);
-	xmlNewTextChild (rootNode, NULL, BAD_CAST"source", BAD_CAST url);
-	result = render_xml (doc, "reader", NULL);
-	xmlFreeDoc (doc);
-	
-	return result;
-}
-
-=======
->>>>>>> 4be3c6a8
 gboolean
 liferea_browser_handle_URL (LifereaBrowser *browser, const gchar *url)
 {
@@ -572,12 +430,8 @@
 	gtk_widget_set_sensitive (browser->forward, browser_history_can_go_forward (browser->history));
 	gtk_widget_set_sensitive (browser->back,    browser_history_can_go_back (browser->history));
 
-<<<<<<< HEAD
 		g_autoptr(GtkEntryBuffer) buffer = gtk_entry_buffer_new (url, -1);
 		gtk_entry_set_buffer (GTK_ENTRY (browser->urlentry), buffer);
-=======
-	gtk_entry_set_text (GTK_ENTRY (browser->urlentry), url);
->>>>>>> 4be3c6a8
 
 	liferea_webkit_launch_url (browser->renderWidget, url);
 }
