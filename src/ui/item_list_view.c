--- conflicted
+++ resolved
@@ -124,13 +124,8 @@
 
 struct ItemListViewPrivate {
 	GtkTreeView	*treeview;
-<<<<<<< HEAD
 	GtkWidget 	*ilscrolledwindow;	/*<< The complete ItemListView widget */
-	
-=======
-
->>>>>>> 0b17d3fc
-	GSList		*item_ids;		/*<< list of all currently known item ids */
+	GSList      *item_ids;		/*<< list of all currently known item ids */
 
 	gboolean	batch_mode;		/*<< TRUE if we are in batch adding mode */
 	GtkTreeStore	*batch_itemstore;	/*<< GtkTreeStore prepared unattached and to be set on update() */
@@ -773,16 +768,10 @@
 
 	ilv = g_object_new (ITEM_LIST_VIEW_TYPE, NULL);
 	ilv->priv->wideView = wide;
-<<<<<<< HEAD
 		
 	ilv->priv->ilscrolledwindow = gtk_scrolled_window_new (NULL, NULL);
 	g_object_ref_sink (ilv->priv->ilscrolledwindow);
 	gtk_widget_show (ilv->priv->ilscrolledwindow);
-=======
-
-	ilscrolledwindow = gtk_scrolled_window_new (NULL, NULL);
-	gtk_widget_show (ilscrolledwindow);
->>>>>>> 0b17d3fc
 
 	if (wide)
 		gtk_scrolled_window_set_policy (GTK_SCROLLED_WINDOW (ilv->priv->ilscrolledwindow), GTK_POLICY_AUTOMATIC, GTK_POLICY_AUTOMATIC);
