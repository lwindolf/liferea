--- conflicted
+++ resolved
@@ -244,11 +244,7 @@
 	struct browser	*browser;
 	gchar		*cmd = NULL;
 	gboolean	done = FALSE;	
-<<<<<<< HEAD
 	gchar		*libname = NULL;
-=======
-	gchar	*libname;
->>>>>>> 7ea30159
 	
 	g_assert (uri != NULL);
 	
@@ -260,19 +256,12 @@
 			done = browser_execute (cmd, uri, TRUE);
 			g_free (cmd);
 		} else {
-<<<<<<< HEAD
 			/* the "default" browser has no command to use the GTK
 			   launch mechanism, so we use gtk_show_uri() instead */
 			conf_get_str_value (BROWSER_ID, &libname);
 			if (g_str_equal (libname, "default"))
 				done = gtk_show_uri (NULL, uri, 0, NULL);
 			g_free (libname);
-=======
-			/* the "default" browser has no command to use the GTK launch mechanism */
-			conf_get_str_value (BROWSER_ID, &libname);
-			if (g_str_equal (libname, "default"))
-			      done = gtk_show_uri (NULL, uri, 0, NULL);
->>>>>>> 7ea30159
 		}
 	}
 	
