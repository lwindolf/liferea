--- conflicted
+++ resolved
@@ -77,15 +77,9 @@
 /** defines all state data an updatable object (e.g. a feed) needs */
 typedef struct updateState {
 	glong		lastModified;		/**< Last modified string as sent by the server */
-<<<<<<< HEAD
-	GTimeVal	lastPoll;		/**< time at which the feed was last updated */
-	GTimeVal	lastFaviconPoll;	/**< time at which the feeds favicon was last updated */
-	gchar		*cookies;		/**< cookies to be used */
-=======
 	guint64  	lastPoll;		/**< time at which the feed was last updated */
 	guint64 	lastFaviconPoll;	/**< time at which the feeds favicon was last updated */
 	gchar		*cookies;		/**< cookies to be used */	
->>>>>>> df84f211
 	gchar		*etag;			/**< ETag sent by the server */
 	gint		maxAgeMinutes;		/**< default update interval, greatest value sourced from HTTP and XML */
 	gint		synFrequency;		/**< syn:updateFrequency */
