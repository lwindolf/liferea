--- conflicted
+++ resolved
@@ -91,22 +91,13 @@
 #define UPDATE_REQUEST_TYPE (update_request_get_type ())
 G_DECLARE_FINAL_TYPE (UpdateRequest, update_request, UPDATE, REQUEST, GObject)
 
-<<<<<<< HEAD
 struct _UpdateRequest {
 	GObject		parent;
 
 	gchar 		*source;	/**< Location of the source. If it starts with
 					     '|', it is a command. If it contains "://",
 					     then it is parsed as a URL, otherwise it is a
-=======
-typedef struct _UpdateRequest {
-	GObject		parent;
-
-	gchar 		*source;	/**< Location of the source. If it starts with
-		'|', it is a command. If it contains "://",
-		then it is parsed as a URL, otherwise it is a
->>>>>>> 4e07f6c5
-		filename. */
+					     filename. */
 	gchar           *postdata;      /**< HTTP POST request data (NULL for non-POST requests) */
 	gchar           *authValue;     /**< Custom value for Authorization: header */
 	updateOptionsPtr options;	/**< Update options for the request */
@@ -140,16 +131,6 @@
 	gint			state;		/**< State of the job (enum request_state) */
 } *updateJobPtr;
 
-<<<<<<< HEAD
-=======
-/**
- * Creates a new update state structure
- *
- * @return a new state structure (to be free'd using update_state_free())
- */
-updateStatePtr update_state_new (void);
-
->>>>>>> 4e07f6c5
 glong update_state_get_lastmodified (updateStatePtr state);
 void update_state_set_lastmodified (updateStatePtr state, glong lastmodified);
 
@@ -198,7 +179,6 @@
 
 /**
  * Creates a new request structure.
-<<<<<<< HEAD
  *
  * @oaram source	URI to download
  * @param state		a previous update state of the requested URL (or NULL)
@@ -213,15 +193,6 @@
 /**
  * Sets the source for an updateRequest. Only use this when the source
  * is not known at update_request_new() calling time.
-=======
- *
- * @returns a new request GObject to be passed to update_execute_request()
- */
-UpdateRequest * update_request_new (void);
-
-/**
- * Sets the source for an updateRequest
->>>>>>> 4e07f6c5
  *
  * @param request       the update request
  * @param source        the new source URL
