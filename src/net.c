--- conflicted
+++ resolved
@@ -48,7 +48,6 @@
 {
 	updateJobPtr	job = (updateJobPtr)user_data;
 	const gchar	*location = NULL;
-<<<<<<< HEAD
 	GUri		*newuri;
 	SoupStatus	status = soup_message_get_status (msg);
 
@@ -63,20 +62,6 @@
 				debug2 (DEBUG_NET, "\"%s\" permanently redirects to new location \"%s\"",
 				        job->request->source, job->result->source);
 			}
-=======
-	SoupURI		*newuri;
-
-	if (301 == msg->status_code || 308 == msg->status_code)
-	{
-		location = soup_message_headers_get_one (msg->response_headers, "Location");
-		newuri = soup_uri_new (location);
-
-		if (SOUP_URI_IS_VALID (newuri) && ! soup_uri_equal (newuri, soup_message_get_uri (msg))) {
-			debug (DEBUG_NET, "\"%s\" permanently redirects to new location \"%s\"", soup_uri_to_string (soup_message_get_uri (msg), FALSE),
-							            soup_uri_to_string (newuri, FALSE));
-			job->result->httpstatus = msg->status_code;
-			job->result->source = soup_uri_to_string (newuri, FALSE);
->>>>>>> 545d94af
 		}
 	}
 }
@@ -105,23 +90,9 @@
 	/* keep some request headers for revalidated responses */
 	revalidated = (304 == job->result->httpstatus);
 
-<<<<<<< HEAD
 	debug1 (DEBUG_NET, "download status code: %d", job->result->httpstatus);
 	debug1 (DEBUG_NET, "source after download: >>>%s<<<", job->result->source);
 	debug1 (DEBUG_NET, "%d bytes downloaded", job->result->size);
-=======
-	debug (DEBUG_NET, "download status code: %d", msg->status_code);
-	debug (DEBUG_NET, "source after download: >>>%s<<<", job->result->source);
-
-#ifdef HAVE_G_MEMDUP2
-	job->result->data = g_memdup2 (msg->response_body->data, msg->response_body->length+1);
-#else
-	job->result->data = g_memdup (msg->response_body->data, msg->response_body->length+1);
-#endif
-
-	job->result->size = (size_t)msg->response_body->length;
-	debug (DEBUG_NET, "%d bytes downloaded", job->result->size);
->>>>>>> 545d94af
 
 	job->result->contentType = g_strdup (soup_message_headers_get_content_type (soup_message_get_response_headers (msg), NULL));
 
@@ -409,13 +380,8 @@
 	network_set_soup_session_proxy (session, network_get_proxy_detect_mode());
 
 	/* Soup debugging */
-<<<<<<< HEAD
 	if (debug_level & DEBUG_NET) {
 		logger = soup_logger_new (SOUP_LOGGER_LOG_HEADERS);
-=======
-	if (debug_get_flags () & DEBUG_NET) {
-		logger = soup_logger_new (SOUP_LOGGER_LOG_HEADERS, -1);
->>>>>>> 545d94af
 		soup_session_add_feature (session, SOUP_SESSION_FEATURE (logger));
 	}
 
@@ -438,13 +404,7 @@
 	/* session will be NULL if we were called from conf_init() as that's called
 	 * before net_init() */
 	if (session)
-<<<<<<< HEAD
 		network_set_soup_session_proxy (session, mode);
-=======
-		network_set_soup_session_proxy (session, mode, host, port, user, password);
-
-	debug (DEBUG_NET, "proxy set to http://%s:%s@%s:%d", user, password, host, port);
->>>>>>> 545d94af
 
 	network_monitor_proxy_changed ();
 }
