/**
 * @file webkit.c  WebKit2 browser module for Liferea
 *
 * Copyright (C) 2016 Leiaz <leiaz@free.fr>
 * Copyright (C) 2007-2010 Lars Windolf <lars.windolf@gmx.de>
 * Copyright (C) 2008 Lars Strojny <lars@strojny.net>
 * Copyright (C) 2009-2012 Emilio Pozuelo Monfort <pochu27@gmail.com>
 * Copyright (C) 2009 Adrian Bunk <bunk@users.sourceforge.net>
 *
 * This program is free software; you can redistribute it and/or modify
 * it under the terms of the GNU General Public License as published by
 * the Free Software Foundation; either version 2 of the License, or
 * (at your option) any later version.
 *
 * This program is distributed in the hope that it will be useful,
 * but WITHOUT ANY WARRANTY; without even the implied warranty of
 * MERCHANTABILITY or FITNESS FOR A PARTICULAR PURPOSE.  See the
 * GNU General Public License for more details.
 *
 * You should have received a copy of the GNU General Public License
 * along with this program; if not, write to the Free Software
 * Foundation, Inc., 59 Temple Place, Suite 330, Boston, MA  02111-1307  USA
 */

#include <webkit2/webkit2.h>
#include <string.h>

#include "browser.h"
#include "conf.h"
#include "common.h"
<<<<<<< HEAD
#include "enclosure.h" /* Only for enclosure_download */
=======
#include "enclosure.h"
#include "net.h"
>>>>>>> a99384b5
#include "ui/browser_tabs.h"
#include "ui/liferea_htmlview.h"

#include "web_extension/liferea_web_extension_names.h"
#include "liferea_web_view.h"

#define LIFEREA_TYPE_WEBKIT_IMPL liferea_webkit_impl_get_type ()

G_DECLARE_FINAL_TYPE (LifereaWebKitImpl, liferea_webkit_impl, LIFEREA, WEBKIT_IMPL, GObject)

struct _LifereaWebKitImpl {
	GObject parent;

	WebKitSettings 	*settings;
	GDBusServer 	*dbus_server;
	GList 		*dbus_connections;
};

G_DEFINE_TYPE (LifereaWebKitImpl, liferea_webkit_impl, G_TYPE_OBJECT)

enum {
	PAGE_CREATED_SIGNAL,
	N_SIGNALS
};

static guint liferea_webkit_impl_signals [N_SIGNALS];

static void
liferea_webkit_impl_dispose (GObject *gobject)
{
	LifereaWebKitImpl *self = LIFEREA_WEBKIT_IMPL(gobject);

	g_object_unref (self->settings);
	g_clear_object (&self->dbus_server);
	g_list_free_full (self->dbus_connections, g_object_unref);

	/* Chaining dispose from parent class. */
	G_OBJECT_CLASS(liferea_webkit_impl_parent_class)->dispose(gobject);
}

static void
liferea_webkit_impl_class_init (LifereaWebKitImplClass *klass)
{
	GObjectClass *gobject_class = G_OBJECT_CLASS(klass);

	GType signal_params[2] = {G_TYPE_POINTER, G_TYPE_UINT64};

	liferea_webkit_impl_signals[PAGE_CREATED_SIGNAL] = g_signal_newv (
		"page-created",
		LIFEREA_TYPE_WEBKIT_IMPL,
		G_SIGNAL_RUN_FIRST,
		NULL,
		NULL,
		NULL,
		NULL,
		G_TYPE_NONE,
		2,
		signal_params);

	gobject_class->dispose = liferea_webkit_impl_dispose;
}


static LifereaWebKitImpl *
liferea_webkit_impl_new (void)
{
	return g_object_new (LIFEREA_TYPE_WEBKIT_IMPL,NULL);
}

/**
 * Update the settings object if the preferences change.
 * This will affect all the webviews as they all use the same
 * settings object.
 */
static void
liferea_webkit_disable_javascript_cb (GSettings *gsettings,
				      gchar *key,
				      gpointer webkit_settings)
{
	g_return_if_fail (key != NULL);

	g_object_set (
		webkit_settings,
		"enable-javascript",
		!g_settings_get_boolean (gsettings, key),
		NULL
	);
}

/**
 * Update the settings object if the preferences change.
 * This will affect all the webviews as they all use the same
 * settings object.
 */
static void
liferea_webkit_enable_plugins_cb (GSettings *gsettings,
				  gchar *key,
				  gpointer webkit_settings)
{
	g_return_if_fail (key != NULL);

	g_object_set (
		webkit_settings,
		"enable-plugins",
		g_settings_get_boolean (gsettings, key),
		NULL
	);
}

static gchar *
webkit_get_font (guint *size)
{
	gchar *font = NULL;

	*size = 11;	/* default fallback */

	/* font configuration support */
	conf_get_str_value (USER_FONT, &font);
	if (NULL == font || 0 == strlen (font)) {
		if (NULL != font) {
			g_free (font);
			font = NULL;
		}
		conf_get_default_font_from_schema (DEFAULT_FONT, &font);
	}

	if (font) {
		/* The GTK2/GNOME font name format is "<font name> <size>" */
		gchar *tmp = strrchr(font, ' ');
		if (tmp) {
			*tmp++ = 0;
			*size = atoi(tmp);
		}
	}

	return font;
}

static gboolean
liferea_webkit_authorize_authenticated_peer (GDBusAuthObserver 	*observer,
					     GIOStream		*stream,
					     GCredentials	*credentials,
					     gpointer		user_data)
{
	gboolean authorized = FALSE;
	GCredentials *own_credentials = NULL;
	GError *error = NULL;

	if (!credentials) {
		g_printerr ("No credentials received from web extension.\n");
		return FALSE;
	}

	own_credentials = g_credentials_new ();

	if (g_credentials_is_same_user (credentials, own_credentials, &error)) {
		authorized = TRUE;
	} else {
		g_printerr ("Error authorizing web extension : %s\n", error->message);
		g_error_free (error);
	}
	g_object_unref (own_credentials);

	return authorized;
}

static void
liferea_webkit_on_dbus_connection_close (GDBusConnection *connection,
					 gboolean        remote_peer_vanished,
					 GError          *error,
					 gpointer        user_data)
{
	LifereaWebKitImpl *webkit_impl = LIFEREA_WEBKIT_IMPL (user_data);

	if (!remote_peer_vanished && error)
	{
		g_warning ("DBus connection closed with error : %s", error->message);
	}
	webkit_impl->dbus_connections = g_list_remove (webkit_impl->dbus_connections, connection);
	g_object_unref (connection);
}

static void
liferea_webkit_emit_page_created (GDBusConnection *connection,
			     const gchar *sender_name,
			     const gchar *object_path,
			     const gchar *interface_name,
			     const gchar *signal_name,
			     GVariant *parameters,
			     gpointer user_data)
{
	guint64 page_id;
	LifereaWebKitImpl *webkit_impl = LIFEREA_WEBKIT_IMPL (user_data);

	g_variant_get (parameters, "(t)", &page_id);
	g_signal_emit (webkit_impl,
		liferea_webkit_impl_signals[PAGE_CREATED_SIGNAL],
		0,
		(gpointer) connection,
		page_id);
}

static void
on_page_created (LifereaWebKitImpl *instance,
		 GDBusConnection *connection,
		 guint64 page_id,
		 gpointer web_view)
{
	if (webkit_web_view_get_page_id (WEBKIT_WEB_VIEW (web_view)) == page_id) {
		liferea_web_view_set_dbus_connection (LIFEREA_WEB_VIEW (web_view), connection);
	}
}


static gboolean
liferea_webkit_on_new_dbus_connection (GDBusServer *server, GDBusConnection *connection, gpointer user_data)
{
	LifereaWebKitImpl *webkit_impl = LIFEREA_WEBKIT_IMPL (user_data);

	webkit_impl->dbus_connections = g_list_append (webkit_impl->dbus_connections, g_object_ref (connection));
	g_signal_connect (connection,
			  "closed",
			  G_CALLBACK (liferea_webkit_on_dbus_connection_close),
			  webkit_impl);

	g_dbus_connection_signal_subscribe (
		connection,
		NULL,
		LIFEREA_WEB_EXTENSION_INTERFACE_NAME,
		"PageCreated",
		LIFEREA_WEB_EXTENSION_OBJECT_PATH,
		NULL,
		G_DBUS_SIGNAL_FLAGS_NONE,
		(GDBusSignalCallback)liferea_webkit_emit_page_created,
                webkit_impl,
                NULL);

	return TRUE;
}

static void
liferea_webkit_initialize_web_extensions (WebKitWebContext 	*context,
					  gpointer		user_data)
{
	gchar 	*guid = NULL;
	gchar 	*address = NULL;
	gchar 	*server_address = NULL;
	GError	*error = NULL;
	GDBusAuthObserver *observer = NULL;
	LifereaWebKitImpl *webkit_impl = LIFEREA_WEBKIT_IMPL (user_data);

	guid = g_dbus_generate_guid ();
	address = g_strdup_printf ("unix:tmpdir=%s", g_get_tmp_dir ());
	observer = g_dbus_auth_observer_new ();

	g_signal_connect (observer,
			  "authorize-authenticated-peer",
			  G_CALLBACK (liferea_webkit_authorize_authenticated_peer),
			  NULL);

	webkit_impl->dbus_server = g_dbus_server_new_sync (address,
					      G_DBUS_SERVER_FLAGS_NONE,//Flags
					      guid,
					      observer,
					      NULL, //Cancellable
					      &error);
	g_free (guid);
	g_free (address);
	g_object_unref (observer);
	if (webkit_impl->dbus_server == NULL) {
		g_printerr ("Error creating DBus server : %s\n", error->message);
		g_error_free (error);
		return;
        }
	g_dbus_server_start (webkit_impl->dbus_server);

	g_signal_connect (webkit_impl->dbus_server,
			  "new-connection",
			  G_CALLBACK (liferea_webkit_on_new_dbus_connection),
			  webkit_impl);

	webkit_web_context_set_web_extensions_directory (context, WEB_EXTENSIONS_DIR);
	server_address = g_strdup (g_dbus_server_get_client_address (webkit_impl->dbus_server));
	webkit_web_context_set_web_extensions_initialization_user_data (context, g_variant_new_take_string (server_address));
}

static void
liferea_webkit_impl_download_started (WebKitWebContext	*context,
				      WebKitDownload 	*download,
				      gpointer 		user_data)
{
	WebKitURIRequest *request = webkit_download_get_request (download);
	webkit_download_cancel (download);
	enclosure_download (NULL, webkit_uri_request_get_uri (request), TRUE);
}

static void
liferea_webkit_impl_init (LifereaWebKitImpl *self)
{
	gboolean	disable_javascript, enable_plugins;
	gchar		*font;
	guint		fontSize;

	self->dbus_connections = NULL;
	self->settings = webkit_settings_new ();
	font = webkit_get_font (&fontSize);

	if (font) {
		g_object_set (
			self->settings,
			"default-font-family",
			font,
			NULL
		);
		g_object_set (
			self->settings,
			"default-font-size",
			fontSize,
			NULL
		);
		g_free (font);
	}
	g_object_set (
		self->settings,
		"minimum-font-size",
		7,
		NULL
	);
	conf_get_bool_value (DISABLE_JAVASCRIPT, &disable_javascript);
	g_object_set (
		self->settings,
		"enable-javascript",
		!disable_javascript,
		NULL
	);
	conf_get_bool_value (ENABLE_PLUGINS, &enable_plugins);
	g_object_set (
		self->settings,
		"enable-plugins",
		enable_plugins,
		NULL
	);

	conf_signal_connect (
		"changed::" DISABLE_JAVASCRIPT,
		G_CALLBACK (liferea_webkit_disable_javascript_cb),
		self->settings
	);

	conf_signal_connect (
		"changed::" ENABLE_PLUGINS,
		G_CALLBACK (liferea_webkit_enable_plugins_cb),
		self->settings
	);

	/* Webkit web extensions */
	g_signal_connect (
		webkit_web_context_get_default (),
		"initialize-web-extensions",
		G_CALLBACK (liferea_webkit_initialize_web_extensions),
		self);

	g_signal_connect (
		webkit_web_context_get_default (),
		"download-started",
		G_CALLBACK (liferea_webkit_impl_download_started),
		self);
}


static LifereaWebKitImpl *liferea_webkit_impl = NULL;

/**
 * HTML renderer init method
 */
static void
liferea_webkit_init (void)
{
	g_assert (!liferea_webkit_impl);

	liferea_webkit_impl = liferea_webkit_impl_new ();
}


/**
 * Load HTML string into the rendering scrollpane
 *
 * Load an HTML string into the web view. This is used to render
 * HTML documents created internally.
 */
static void
liferea_webkit_write_html (
	GtkWidget *webview,
	const gchar *string,
	const guint length,
	const gchar *base,
	const gchar *content_type
)
{
	// FIXME Avoid doing a copy ?
	GBytes *string_bytes = g_bytes_new (string, length);
	/* Note: we explicitely ignore the passed base URL
	   because we don't need it as Webkit supports <div href="">
	   and throws a security exception when accessing file://
	   with a non-file:// base URL */
	webkit_web_view_load_bytes (WEBKIT_WEB_VIEW (webview), string_bytes, content_type, "UTF-8", "file://");
	g_bytes_unref (string_bytes);
}

/**
 * Initializes WebKit
 *
 * Initializes the WebKit HTML rendering engine. Creates a WebKitWebView.
 */
static GtkWidget *
liferea_webkit_new (LifereaHtmlView *htmlview)
{
	WebKitWebView 		*view;

	view = WEBKIT_WEB_VIEW (liferea_web_view_new ());
	webkit_web_view_set_settings (view, liferea_webkit_impl->settings);

	g_signal_connect_object (
		liferea_webkit_impl,
		"page-created",
		G_CALLBACK (on_page_created),
		view,
		G_CONNECT_AFTER);

	/** Pass LifereaHtmlView into the WebKitWebView object */
	g_object_set_data (
		G_OBJECT (view),
		"htmlview",
		htmlview
	);

	gtk_widget_show (GTK_WIDGET (view));
	return GTK_WIDGET (view);
}

/**
 * Launch URL
 */
static void
liferea_webkit_launch_url (GtkWidget *webview, const gchar *url)
{
	// FIXME: hack to make URIs like "gnome.org" work
	// https://bugs.webkit.org/show_bug.cgi?id=24195
	gchar *http_url;
	if (!strstr (url, "://")) {
		http_url = g_strdup_printf ("http://%s", url);
	} else {
		http_url = g_strdup (url);
	}

	webkit_web_view_load_uri (
		WEBKIT_WEB_VIEW (webview),
		http_url
	);

	g_free (http_url);
}

/**
 * Change zoom level of the HTML scrollpane
 */
static void
liferea_webkit_change_zoom_level (GtkWidget *webview, gfloat zoom_level)
{
	webkit_web_view_set_zoom_level (WEBKIT_WEB_VIEW (webview), zoom_level);
}

/**
 * Copy selected text to the clipboard
 */
static void
liferea_webkit_copy_selection (GtkWidget *webview)
{
	webkit_web_view_execute_editing_command (WEBKIT_WEB_VIEW (webview), WEBKIT_EDITING_COMMAND_COPY);
}

/**
 * Return current zoom level as a float
 */
static gfloat
liferea_webkit_get_zoom_level (GtkWidget *webview)
{
	return webkit_web_view_get_zoom_level (WEBKIT_WEB_VIEW (webview));
}

/**
 * Scroll page down (via shortcut key)
 */
static void
liferea_webkit_scroll_pagedown (GtkWidget *webview)
{
	liferea_web_view_scroll_pagedown (LIFEREA_WEB_VIEW (webview));
}

static void
liferea_webkit_set_proxy (ProxyDetectMode mode, const gchar *host, guint port, const gchar *user, const gchar *pwd)
{
<<<<<<< HEAD
	/*
	 * FIXME
	 *  Webkit2 uses global proxy settings :
	 *  https://bugs.webkit.org/show_bug.cgi?id=128674
	 *  https://bugs.webkit.org/show_bug.cgi?id=113663
	 */
=======
	SoupURI *uri = NULL;
	SoupSession *session = webkit_get_default_session ();

	switch (mode) {
		case PROXY_DETECT_MODE_AUTO:
			/* Sets proxy-resolver to the default resolver, this unsets proxy-uri. */
			g_object_set (G_OBJECT (session),
				SOUP_SESSION_PROXY_RESOLVER, g_proxy_resolver_get_default (),
				NULL);
			break;
		case PROXY_DETECT_MODE_NONE:
			/* Sets proxy-resolver to NULL, this unsets proxy-uri. */
			g_object_set (G_OBJECT (session),
				SOUP_SESSION_PROXY_RESOLVER, NULL,
				NULL);
			break;
		case PROXY_DETECT_MODE_MANUAL:
			uri = soup_uri_new (NULL);
			soup_uri_set_scheme (uri, SOUP_URI_SCHEME_HTTP);
			soup_uri_set_host (uri, host);
			soup_uri_set_port (uri, port);
			soup_uri_set_user (uri, user);
			soup_uri_set_password (uri, pwd);

			/* Sets proxy-uri, this unsets proxy-resolver. */
			g_object_set (G_OBJECT (session),
				SOUP_SESSION_PROXY_URI, uri,
				NULL);
			soup_uri_free (uri);
			break;
	}
>>>>>>> a99384b5
}

static struct
htmlviewImpl webkitImpl = {
	.init		= liferea_webkit_init,
	.create		= liferea_webkit_new,
	.write		= liferea_webkit_write_html,
	.launch		= liferea_webkit_launch_url,
	.zoomLevelGet	= liferea_webkit_get_zoom_level,
	.zoomLevelSet	= liferea_webkit_change_zoom_level,
	.hasSelection	= NULL,  /* Was only useful for the context menu, can be removed */
	.copySelection	= liferea_webkit_copy_selection, /* Same. */
	.scrollPagedown	= liferea_webkit_scroll_pagedown,
	.setProxy	= NULL,
	.setOffLine	= NULL // FIXME: blocked on https://bugs.webkit.org/show_bug.cgi?id=18893
};

DECLARE_HTMLVIEW_IMPL (webkitImpl);<|MERGE_RESOLUTION|>--- conflicted
+++ resolved
@@ -28,12 +28,7 @@
 #include "browser.h"
 #include "conf.h"
 #include "common.h"
-<<<<<<< HEAD
 #include "enclosure.h" /* Only for enclosure_download */
-=======
-#include "enclosure.h"
-#include "net.h"
->>>>>>> a99384b5
 #include "ui/browser_tabs.h"
 #include "ui/liferea_htmlview.h"
 
@@ -536,46 +531,12 @@
 static void
 liferea_webkit_set_proxy (ProxyDetectMode mode, const gchar *host, guint port, const gchar *user, const gchar *pwd)
 {
-<<<<<<< HEAD
 	/*
 	 * FIXME
 	 *  Webkit2 uses global proxy settings :
 	 *  https://bugs.webkit.org/show_bug.cgi?id=128674
 	 *  https://bugs.webkit.org/show_bug.cgi?id=113663
 	 */
-=======
-	SoupURI *uri = NULL;
-	SoupSession *session = webkit_get_default_session ();
-
-	switch (mode) {
-		case PROXY_DETECT_MODE_AUTO:
-			/* Sets proxy-resolver to the default resolver, this unsets proxy-uri. */
-			g_object_set (G_OBJECT (session),
-				SOUP_SESSION_PROXY_RESOLVER, g_proxy_resolver_get_default (),
-				NULL);
-			break;
-		case PROXY_DETECT_MODE_NONE:
-			/* Sets proxy-resolver to NULL, this unsets proxy-uri. */
-			g_object_set (G_OBJECT (session),
-				SOUP_SESSION_PROXY_RESOLVER, NULL,
-				NULL);
-			break;
-		case PROXY_DETECT_MODE_MANUAL:
-			uri = soup_uri_new (NULL);
-			soup_uri_set_scheme (uri, SOUP_URI_SCHEME_HTTP);
-			soup_uri_set_host (uri, host);
-			soup_uri_set_port (uri, port);
-			soup_uri_set_user (uri, user);
-			soup_uri_set_password (uri, pwd);
-
-			/* Sets proxy-uri, this unsets proxy-resolver. */
-			g_object_set (G_OBJECT (session),
-				SOUP_SESSION_PROXY_URI, uri,
-				NULL);
-			soup_uri_free (uri);
-			break;
-	}
->>>>>>> a99384b5
 }
 
 static struct
@@ -589,7 +550,7 @@
 	.hasSelection	= NULL,  /* Was only useful for the context menu, can be removed */
 	.copySelection	= liferea_webkit_copy_selection, /* Same. */
 	.scrollPagedown	= liferea_webkit_scroll_pagedown,
-	.setProxy	= NULL,
+	.setProxy	= NULL, // FIXME: readd later
 	.setOffLine	= NULL // FIXME: blocked on https://bugs.webkit.org/show_bug.cgi?id=18893
 };
 
