--- conflicted
+++ resolved
@@ -1,12 +1,7 @@
 /**
  * @file subscription.c  common subscription handling
-<<<<<<< HEAD
  *
  * Copyright (C) 2003-2020 Lars Windolf <lars.windolf@gmx.de>
-=======
- * 
- * Copyright (C) 2003-2018 Lars Windolf <lars.windolf@gmx.de>
->>>>>>> 56c54f25
  *
  * This program is free software; you can redistribute it and/or modify
  * it under the terms of the GNU General Public License as published by
@@ -222,21 +217,13 @@
 		SUBSCRIPTION_TYPE (subscription)->process_update_result (subscription, result, flags);
 
 	/* 3. call favicon updating after subscription processing
-<<<<<<< HEAD
 	      to ensure we have valid baseUrl for feed nodes...
-=======
-	      to ensure we have valid baseUrl for feed nodes... 
->>>>>>> 56c54f25
 
 	      check creation date and update favicon if older than one month */
 	g_get_current_time (&now);
 	if (now.tv_sec > (subscription->updateState->lastFaviconPoll.tv_sec + 60*60*24*31))
 		subscription_icon_update (subscription);
-<<<<<<< HEAD
-
-=======
 	
->>>>>>> 56c54f25
 	/* 4. generic postprocessing */
 	update_state_set_lastmodified (subscription->updateState, update_state_get_lastmodified (result->updateState));
 	update_state_set_cookies (subscription->updateState, update_state_get_cookies (result->updateState));
