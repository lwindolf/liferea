/**
 * @file subscription.c  common subscription handling
 *
 * Copyright (C) 2003-2020 Lars Windolf <lars.windolf@gmx.de>
 *
 * This program is free software; you can redistribute it and/or modify
 * it under the terms of the GNU General Public License as published by
 * the Free Software Foundation; either version 2 of the License, or
 * (at your option) any later version.
 *
 * This program is distributed in the hope that it will be useful,
 * but WITHOUT ANY WARRANTY; without even the implied warranty of
 * MERCHANTABILITY or FITNESS FOR A PARTICULAR PURPOSE.  See the
 * GNU General Public License for more details.
 *
 * You should have received a copy of the GNU General Public License
 * along with this program; if not, write to the Free Software
 * Foundation, Inc., 59 Temple Place, Suite 330, Boston, MA  02111-1307  USA
 */

#include "subscription.h"

#include <math.h>
#include <string.h>

#include "auth.h"
#include "common.h"
#include "conf.h"
#include "db.h"
#include "debug.h"
#include "feedlist.h"
#include "metadata.h"
#include "net.h"
#include "subscription_icon.h"
#include "ui/auth_dialog.h"
#include "ui/feed_list_view.h"
#include "ui/itemview.h"
#include "ui/liferea_shell.h"

/* The allowed feed protocol prefixes (see http://25hoursaday.com/draft-obasanjo-feed-URI-scheme-02.html) */
#define FEED_PROTOCOL_PREFIX "feed://"
#define FEED_PROTOCOL_PREFIX2 "feed:"

#define ONE_MONTH_MICROSECONDS (guint64)(60*60*24*31) * (guint64)G_USEC_PER_SEC

subscriptionPtr
subscription_new (const gchar *source,
                  const gchar *filter,
                  updateOptionsPtr options)
{
	subscriptionPtr	subscription;

	subscription = g_new0 (struct subscription, 1);
	subscription->type = feed_get_subscription_type ();
	subscription->updateOptions = options;

	if (!subscription->updateOptions)
		subscription->updateOptions = g_new0 (struct updateOptions, 1);

	subscription->updateState = g_new0 (struct updateState, 1);
	subscription->updateInterval = -1;
	subscription->defaultInterval = -1;

	if (source) {
		gboolean feedPrefix = FALSE;
		gchar *uri = g_strdup (source);
		g_strstrip (uri);	/* strip confusing whitespaces */

		/* strip feed protocol prefix variant 1 */
		if (uri == strstr (uri, FEED_PROTOCOL_PREFIX)) {
			gchar *tmp = uri;
			uri = g_strdup (uri + strlen (FEED_PROTOCOL_PREFIX));
			g_free (tmp);
			feedPrefix = TRUE;
		}

		/* strip feed protocol prefix variant 2 */
		if (uri == strstr (uri, FEED_PROTOCOL_PREFIX2)) {
			gchar *tmp = uri;
			uri = g_strdup (uri + strlen (FEED_PROTOCOL_PREFIX2));
			g_free (tmp);
			feedPrefix = TRUE;
		}

		/* ensure protocol prefix (but only for feed:[//] URIs to avoid
		   breaking local file and command line subscriptions) */
		if (feedPrefix && !strstr (uri, "://")) {
			gchar *tmp = uri;
			uri = g_strdup_printf ("http://%s", uri);
			g_free (tmp);
		}

		subscription_set_source (subscription, uri);
		g_free (uri);
	}

	if (filter)
		subscription_set_filter (subscription, filter);

	return subscription;
}

/* Checks whether updating a feed makes sense. */
static gboolean
subscription_can_be_updated (subscriptionPtr subscription)
{
	if (subscription->updateJob) {
		liferea_shell_set_status_bar (_("Subscription \"%s\" is already being updated!"), node_get_title (subscription->node));
		return FALSE;
	}

	if (subscription->discontinued) {
		liferea_shell_set_status_bar (_("The subscription \"%s\" was discontinued. Liferea won't update it anymore!"), node_get_title (subscription->node));
		return FALSE;
	}

	if (!subscription_get_source (subscription)) {
		g_warning ("Feed source is NULL! This should never happen - cannot update!");
		return FALSE;
	}
	return TRUE;
}

void
subscription_reset_update_counter (subscriptionPtr subscription, guint64 *now)
{
	if (!subscription)
		return;

	subscription->updateState->lastPoll = *now;
	debug2 (DEBUG_UPDATE, "Resetting last poll counter of %s to %lld.", subscription->source, subscription->updateState->lastPoll);
}

/**
 * Updates the error status of the given subscription
 *
 * @param subscription	the subscription
 * @param httpstatus	the new HTTP status code
 * @param resultcode	the update result code
 * @param filterError	filter error string (or NULL)
 */
static void
subscription_update_error_status (subscriptionPtr subscription,
                                  gint httpstatus,
                                  gint resultcode,
                                  gchar *filterError)
{
	gboolean	errorFound = FALSE;

	if (subscription->filterError)
		g_free (subscription->filterError);
	if (subscription->httpError)
		g_free (subscription->httpError);
	if (subscription->updateError)
		g_free (subscription->updateError);

	subscription->filterError = g_strdup (filterError);
	subscription->updateError = NULL;
	subscription->httpError = NULL;
	subscription->httpErrorCode = httpstatus;

	if (((httpstatus >= 200) && (httpstatus < 400)) && /* HTTP codes starting with 2 and 3 mean no error */
	    (NULL == subscription->filterError))
		return;

	if ((200 != httpstatus) || (resultcode != 0)) {
		subscription->httpError = g_strdup (network_strerror (resultcode, httpstatus));
		errorFound = TRUE;
	}

	/* if none of the above error descriptions matched... */
	if (!errorFound)
		subscription->updateError = g_strdup (_("There was a problem while reading this subscription. Please check the URL and console output."));
}

static void
subscription_process_update_result (const struct updateResult * const result, gpointer user_data, guint32 flags)
{
	subscriptionPtr subscription = (subscriptionPtr)user_data;
	nodePtr		node = subscription->node;
	gboolean	processing = FALSE;
	guint64		now;
	gint		next_update = 0;
	gint		update_time_sources = 0;
	gint		maxage = -1;
	gint		syn_update = -1;
	gint		ttl = subscription->updateState->timeToLive = -1;

	/* 1. preprocessing */

	g_assert (subscription->updateJob);
	/* update the subscription URL on permanent redirects */
	if ((301 == result->returncode || 308 == result->returncode) && result->source && !g_str_equal (result->source, subscription->updateJob->request->source)) {
		debug2 (DEBUG_UPDATE, "The URL of \"%s\" has changed permanently and was updated to \"%s\"", node_get_title(node), result->source);
		subscription_set_source (subscription, result->source);
		liferea_shell_set_status_bar (_("The URL of \"%s\" has changed permanently and was updated"), node_get_title(node));
	}

	if (401 == result->httpstatus) { /* unauthorized */
		auth_dialog_new (subscription, flags);
	} else if (410 == result->httpstatus) { /* gone */
		subscription->discontinued = TRUE;
		node->available = TRUE;
		liferea_shell_set_status_bar (_("\"%s\" is discontinued. Liferea won't updated it anymore!"), node_get_title (node));
	} else if (304 == result->httpstatus) {
		node->available = TRUE;
		liferea_shell_set_status_bar (_("\"%s\" has not changed since last update"), node_get_title(node));
	} else {
		processing = TRUE;
	}


	subscription_update_error_status (subscription, result->httpstatus, result->returncode, result->filterErrors);

	subscription->updateJob = NULL;

	/* 2. call subscription type specific processing */
	if (processing)
		SUBSCRIPTION_TYPE (subscription)->process_update_result (subscription, result, flags);

	/* 3. call favicon updating after subscription processing
	      to ensure we have valid baseUrl for feed nodes...

	      check creation date and update favicon if older than one month */
	now = g_get_real_time();
	if (now > (subscription->updateState->lastFaviconPoll + ONE_MONTH_MICROSECONDS))
		subscription_icon_update (subscription);

	/* 4. generic postprocessing */
	update_state_set_lastmodified (subscription->updateState, update_state_get_lastmodified (result->updateState));
	update_state_set_cookies (subscription->updateState, update_state_get_cookies (result->updateState));
	update_state_set_etag (subscription->updateState, update_state_get_etag (result->updateState));
	subscription->updateState->lastPoll = g_get_real_time();

	// FIXME: use new-items signal in itemview class
	itemview_update_node_info (subscription->node);
	itemview_update ();

	db_subscription_update (subscription);
	db_node_update (subscription->node);

	if (processing && subscription->node->newCount > 0) {
		feedlist_new_items (node->newCount);
		feedlist_node_was_updated (node);
	}
}

void
subscription_update (subscriptionPtr subscription, guint flags)
{
<<<<<<< HEAD
	UpdateRequest	*request;
	GTimeVal	now;
=======
	updateRequestPtr		request;
	guint64			now;
>>>>>>> df84f211

	if (!subscription)
		return;

	if (subscription->updateJob)
		return;

	debug1 (DEBUG_UPDATE, "Scheduling %s to be updated", node_get_title (subscription->node));

	if (subscription_can_be_updated (subscription)) {
		liferea_shell_set_status_bar (_("Updating \"%s\""), node_get_title (subscription->node));

		now = g_get_real_time();
		subscription_reset_update_counter (subscription, &now);

		request = update_request_new ();
		request->updateState = update_state_copy (subscription->updateState);
		request->options = update_options_copy (subscription->updateOptions);
		request->source = g_strdup (subscription_get_source (subscription));
		if (subscription_get_filter (subscription))
			request->filtercmd = g_strdup (subscription_get_filter (subscription));

		if (SUBSCRIPTION_TYPE (subscription)->prepare_update_request (subscription, request))
			subscription->updateJob = update_execute_request (subscription, request, subscription_process_update_result, subscription, flags);
		else
			g_object_unref (request);
	}
}

void
subscription_auto_update (subscriptionPtr subscription)
{
	gint		interval;
	guint		flags = 0;
	guint64	now;

	if (!subscription)
		return;

	interval = subscription_get_update_interval (subscription);
	if (-1 == interval)
		conf_get_int_value (DEFAULT_UPDATE_INTERVAL, &interval);

	if (-2 >= interval || 0 == interval)
		return;		/* don't update this subscription */

	now = g_get_real_time();

	if (subscription->updateState->lastPoll + (guint64)interval * (guint64)(60 * G_USEC_PER_SEC) <= now)
		subscription_update (subscription, flags);
}

void
subscription_cancel_update (subscriptionPtr subscription)
{
	if (!subscription->updateJob)
		return;

	update_job_cancel_by_owner (subscription);
	subscription->updateJob = NULL;
}

gint
subscription_get_update_interval (subscriptionPtr subscription)
{
	return subscription->updateInterval;
}

void
subscription_set_update_interval (subscriptionPtr subscription, gint interval)
{
	if (0 == interval) {
		interval = -1;	/* This is evil, I know, but when this method
				   is called to set the update interval to 0
				   we mean "never updating". The updating logic
				   expects -1 for "never updating" and 0 for
				   updating according to the global update
				   interval... */
	}
	subscription->updateInterval = interval;
	feedlist_schedule_save ();
}

guint
subscription_get_default_update_interval (subscriptionPtr subscription)
{
	return subscription->defaultInterval;
}

void
subscription_set_default_update_interval (subscriptionPtr subscription, guint interval)
{
	subscription->defaultInterval = interval;
}

static const gchar *
subscription_get_orig_source (subscriptionPtr subscription)
{
	return subscription->origSource;
}

const gchar *
subscription_get_source (subscriptionPtr subscription)
{
	return subscription->source;
}

const gchar *
subscription_get_homepage (subscriptionPtr subscription)
{
	return metadata_list_get (subscription->metadata, "homepage");
}

const gchar *
subscription_get_filter (subscriptionPtr subscription)
{
	return subscription->filtercmd;
}

static void
subscription_set_orig_source (subscriptionPtr subscription, const gchar *source)
{
	g_free (subscription->origSource);
	subscription->origSource = g_strchomp (g_strdup (source));
	feedlist_schedule_save ();
}

void
subscription_set_source (subscriptionPtr subscription, const gchar *source)
{
	g_free (subscription->source);
	subscription->source = g_strchomp (g_strdup (source));
	feedlist_schedule_save ();

	update_state_set_cookies (subscription->updateState, NULL);

	if (NULL == subscription_get_orig_source (subscription))
		subscription_set_orig_source (subscription, source);
}

void
subscription_set_homepage (subscriptionPtr subscription, const gchar *newHtmlUrl)
{
	gchar 	*htmlUrl = NULL;

	if (newHtmlUrl) {
		if (strstr (newHtmlUrl, "://")) {
			/* absolute URI can be used directly */
			htmlUrl = g_strchomp (g_strdup (newHtmlUrl));
		} else {
			/* relative URI part needs to be expanded */
			gchar *tmp, *source;

			source = g_strdup (subscription_get_source (subscription));
			tmp = strrchr (source, '/');
			if (tmp)
				*(tmp+1) = '\0';

			htmlUrl = common_build_url (newHtmlUrl, source);
			g_free (source);
		}

		metadata_list_set (&subscription->metadata, "homepage", htmlUrl);
		g_free (htmlUrl);
	}
}

void
subscription_set_filter (subscriptionPtr subscription, const gchar *filter)
{
	g_free (subscription->filtercmd);
	subscription->filtercmd = g_strdup (filter);
	feedlist_schedule_save ();
}

void
subscription_set_auth_info (subscriptionPtr subscription,
                            const gchar *username,
                            const gchar *password)
{
	g_assert (NULL != subscription->updateOptions);

	g_free (subscription->updateOptions->username);
	g_free (subscription->updateOptions->password);

	subscription->updateOptions->username = g_strdup (username);
	subscription->updateOptions->password = g_strdup (password);

	liferea_auth_info_store (subscription);
}

subscriptionPtr
subscription_import (xmlNodePtr xml, gboolean trusted)
{
	subscriptionPtr	subscription;
	xmlChar		*source, *homepage, *filter, *intervalStr, *tmp;

	subscription = subscription_new (NULL, NULL, NULL);

	source = xmlGetProp (xml, BAD_CAST "xmlUrl");
	if (!source)
		source = xmlGetProp (xml, BAD_CAST "xmlurl");	/* e.g. for AmphetaDesk */

	if (source) {
		if (!trusted && source[0] == '|') {
			/* FIXME: Display warning dialog asking if the command
			   is safe? */
			tmp = g_strdup_printf ("unsafe command: %s", source);
			xmlFree (source);
			source = tmp;
		}

		subscription_set_source (subscription, source);
		xmlFree (source);

		homepage = xmlGetProp (xml, BAD_CAST "htmlUrl");
		if (homepage && xmlStrcmp (homepage, ""))
			subscription_set_homepage (subscription, homepage);
		xmlFree (homepage);

		if ((filter = xmlGetProp (xml, BAD_CAST "filtercmd"))) {
			if (!trusted) {
				/* FIXME: Display warning dialog asking if the command
				   is safe? */
				tmp = g_strdup_printf ("unsafe command: %s", filter);
				xmlFree (filter);
				filter = tmp;
			}

			subscription_set_filter (subscription, filter);
			xmlFree (filter);
		}

		intervalStr = xmlGetProp (xml, BAD_CAST "updateInterval");
		subscription_set_update_interval (subscription, common_parse_long (intervalStr, -1));
		xmlFree (intervalStr);

		/* no proxy flag */
		tmp = xmlGetProp (xml, BAD_CAST "dontUseProxy");
		if (tmp && !xmlStrcmp (tmp, BAD_CAST "true"))
			subscription->updateOptions->dontUseProxy = TRUE;
		xmlFree (tmp);

		/* authentication options */
		subscription->updateOptions->username = xmlGetProp (xml, BAD_CAST "username");
		subscription->updateOptions->password = xmlGetProp (xml, BAD_CAST "password");
	}

	return subscription;
}

void
subscription_export (subscriptionPtr subscription, xmlNodePtr xml, gboolean trusted)
{
	gchar *interval = g_strdup_printf ("%d", subscription_get_update_interval (subscription));

	xmlNewProp (xml, BAD_CAST "xmlUrl", BAD_CAST subscription_get_source (subscription));

	if (subscription_get_homepage (subscription))
		xmlNewProp (xml, BAD_CAST"htmlUrl", BAD_CAST subscription_get_homepage (subscription));
	else
		xmlNewProp (xml, BAD_CAST"htmlUrl", BAD_CAST "");

	if (subscription_get_filter (subscription))
		xmlNewProp (xml, BAD_CAST"filtercmd", BAD_CAST subscription_get_filter (subscription));

	if(trusted) {
		xmlNewProp (xml, BAD_CAST"updateInterval", BAD_CAST interval);

		if (subscription->updateOptions->dontUseProxy)
			xmlNewProp (xml, BAD_CAST"dontUseProxy", BAD_CAST"true");

		if (!liferea_auth_has_active_store ()) {
			if (subscription->updateOptions->username)
				xmlNewProp (xml, BAD_CAST"username", subscription->updateOptions->username);
			if (subscription->updateOptions->password)
				xmlNewProp (xml, BAD_CAST"password", subscription->updateOptions->password);
		}
	}

	g_free (interval);
}

void
subscription_to_xml (subscriptionPtr subscription, xmlNodePtr xml)
{
	gchar	*tmp;

	xmlNewTextChild (xml, NULL, "feedSource", subscription_get_source (subscription));
	xmlNewTextChild (xml, NULL, "feedOrigSource", subscription_get_orig_source (subscription));

	tmp = g_strdup_printf ("%d", subscription_get_default_update_interval (subscription));
	xmlNewTextChild (xml, NULL, "feedUpdateInterval", tmp);
	g_free (tmp);

	tmp = g_strdup_printf ("%d", subscription->discontinued?1:0);
	xmlNewTextChild (xml, NULL, "feedDiscontinued", tmp);
	g_free (tmp);

	if (subscription->updateError)
		xmlNewTextChild (xml, NULL, "updateError", subscription->updateError);
	if (subscription->httpError) {
		xmlNewTextChild (xml, NULL, "httpError", subscription->httpError);

		tmp = g_strdup_printf ("%d", subscription->httpErrorCode);
		xmlNewTextChild (xml, NULL, "httpErrorCode", tmp);
		g_free (tmp);
	}
	if (subscription->filterError)
		xmlNewTextChild (xml, NULL, "filterError", subscription->filterError);

	metadata_add_xml_nodes (subscription->metadata, xml);
}

void
subscription_free (subscriptionPtr subscription)
{
	if (!subscription)
		return;

	g_free (subscription->updateError);
	g_free (subscription->filterError);
	g_free (subscription->httpError);
	g_free (subscription->source);
	g_free (subscription->origSource);
	g_free (subscription->filtercmd);

	update_job_cancel_by_owner (subscription);
	update_options_free (subscription->updateOptions);
	update_state_free (subscription->updateState);
	metadata_list_free (subscription->metadata);

	g_free (subscription);
}<|MERGE_RESOLUTION|>--- conflicted
+++ resolved
@@ -248,13 +248,8 @@
 void
 subscription_update (subscriptionPtr subscription, guint flags)
 {
-<<<<<<< HEAD
 	UpdateRequest	*request;
-	GTimeVal	now;
-=======
-	updateRequestPtr		request;
 	guint64			now;
->>>>>>> df84f211
 
 	if (!subscription)
 		return;
