/**
 * @file feed.c  feed node and subscription type
 *
 * Copyright (C) 2003-2021 Lars Windolf <lars.windolf@gmx.de>
 * Copyright (C) 2004-2006 Nathan J. Conrad <t98502@users.sourceforge.net>
 *
 * This program is free software; you can redistribute it and/or modify
 * it under the terms of the GNU General Public License as published by
 * the Free Software Foundation; either version 2 of the License, or
 * (at your option) any later version.
 *
 * This program is distributed in the hope that it will be useful,
 * but WITHOUT ANY WARRANTY; without even the implied warranty of
 * MERCHANTABILITY or FITNESS FOR A PARTICULAR PURPOSE.  See the
 * GNU General Public License for more details.
 *
 * You should have received a copy of the GNU General Public License
 * along with this program; if not, write to the Free Software
 * Foundation, Inc., 59 Temple Place, Suite 330, Boston, MA  02111-1307  USA
 */

#include "feed.h"

#include <string.h>

#include "conf.h"
#include "common.h"
#include "db.h"
#include "debug.h"
#include "favicon.h"
#include "feedlist.h"
#include "html.h"
#include "itemlist.h"
#include "metadata.h"
#include "node.h"
#include "render.h"
#include "update.h"
#include "xml.h"
#include "ui/icons.h"
#include "ui/liferea_shell.h"
#include "ui/subscription_dialog.h"
#include "ui/feed_list_view.h"

feedPtr
feed_new (void)
{
	feedPtr		feed;

	feed = g_new0 (struct feed, 1);

	feed->cacheLimit = CACHE_DEFAULT;
	feed->valid = TRUE;

	return feed;
}

static void
feed_import (nodePtr node, nodePtr parent, xmlNodePtr xml, gboolean trusted)
{
	gchar		*cacheLimitStr, *title;
	gchar		*tmp;
	feedPtr		feed = NULL;

	xmlChar	*typeStr = xmlGetProp (xml, BAD_CAST"type");

	feed = feed_new ();
	feed->fhp = feed_type_str_to_fhp (typeStr);

	node_set_data (node, feed);
	node_set_subscription (node, subscription_import (xml, trusted));

	/* Set the feed cache limit */
	cacheLimitStr = xmlGetProp (xml, BAD_CAST "cacheLimit");
	if (cacheLimitStr && !xmlStrcmp (cacheLimitStr, "unlimited"))
		feed->cacheLimit = CACHE_UNLIMITED;
	else
		feed->cacheLimit = common_parse_long (cacheLimitStr, CACHE_DEFAULT);
	xmlFree (cacheLimitStr);

	/* enclosure auto download flag */
	tmp = xmlGetProp (xml, BAD_CAST"encAutoDownload");
	if (tmp && !xmlStrcmp (tmp, BAD_CAST"true"))
		feed->encAutoDownload = TRUE;
	xmlFree (tmp);

	/* comment feed handling flag */
	tmp = xmlGetProp (xml, BAD_CAST"ignoreComments");
	if (tmp && !xmlStrcmp (tmp, BAD_CAST"true"))
		feed->ignoreComments = TRUE;
	xmlFree (tmp);

	tmp = xmlGetProp (xml, BAD_CAST"markAsRead");
	if (tmp && !xmlStrcmp (tmp, BAD_CAST"true"))
		feed->markAsRead = TRUE;
	xmlFree (tmp);

	tmp = xmlGetProp (xml, BAD_CAST"html5Extract");
	if (tmp && !xmlStrcmp (tmp, BAD_CAST"true"))
		feed->html5Extract = TRUE;
	xmlFree (tmp);

	title = xmlGetProp (xml, BAD_CAST"title");
	if (!title || !xmlStrcmp (title, BAD_CAST"")) {
		if (title)
			xmlFree (title);
		title = xmlGetProp (xml, BAD_CAST"text");
	}

	node_set_title (node, title);
	xmlFree (title);

	if (node->subscription)
		debug4 (DEBUG_CACHE, "import feed: title=%s source=%s typeStr=%s interval=%d",
		        node_get_title (node),
	        	subscription_get_source (node->subscription),
		        typeStr,
		        subscription_get_update_interval (node->subscription));
	xmlFree (typeStr);
}

static void
feed_export (nodePtr node, xmlNodePtr xml, gboolean trusted)
{
	feedPtr feed = (feedPtr) node->data;
	gchar *cacheLimit = NULL;

	if (node->subscription)
		subscription_export (node->subscription, xml, trusted);

	if (trusted) {
		if (feed->cacheLimit >= 0)
			cacheLimit = g_strdup_printf ("%d", feed->cacheLimit);
		if (feed->cacheLimit == CACHE_UNLIMITED)
			cacheLimit = g_strdup ("unlimited");
		if (cacheLimit)
			xmlNewProp (xml, BAD_CAST"cacheLimit", BAD_CAST cacheLimit);

		if (feed->encAutoDownload)
			xmlNewProp (xml, BAD_CAST"encAutoDownload", BAD_CAST"true");

		if (feed->ignoreComments)
			xmlNewProp (xml, BAD_CAST"ignoreComments", BAD_CAST"true");

		if (feed->markAsRead)
			xmlNewProp (xml, BAD_CAST"markAsRead", BAD_CAST"true");

		if (feed->html5Extract)
			xmlNewProp (xml, BAD_CAST"html5Extract", BAD_CAST"true");
	}

	if (node->subscription)
		debug3 (DEBUG_CACHE, "adding feed: source=%s interval=%d cacheLimit=%s",
		        subscription_get_source (node->subscription),
			subscription_get_update_interval (node->subscription),
		        (cacheLimit != NULL ? cacheLimit : ""));
	g_free (cacheLimit);
}

static void
feed_add_xml_attributes (nodePtr node, xmlNodePtr feedNode)
{
	feedPtr	feed = (feedPtr)node->data;
	gchar	*tmp;

	xmlNewTextChild (feedNode, NULL, "feedId", node_get_id (node));
	xmlNewTextChild (feedNode, NULL, "feedTitle", node_get_title (node));

	if (node->subscription)
		subscription_to_xml (node->subscription, feedNode);

	tmp = g_strdup_printf("%d", node->available?1:0);
	xmlNewTextChild(feedNode, NULL, "feedStatus", tmp);
	g_free(tmp);

	tmp = g_strdup_printf("file://%s", node_get_favicon_file (node));
	xmlNewTextChild(feedNode, NULL, "favicon", tmp);
	g_free(tmp);

	if(feed->parseErrors && (strlen(feed->parseErrors->str) > 0))
		xmlNewTextChild(feedNode, NULL, "parseError", feed->parseErrors->str);

	tmp = g_strdup_printf("%d", node->subscription->error);
	xmlNewTextChild(feedNode, NULL, "error", tmp);
	g_free(tmp);
}

xmlDocPtr
feed_to_xml (nodePtr node, xmlNodePtr feedNode)
{
	xmlDocPtr	doc = NULL;

	if (!feedNode) {
		doc = xmlNewDoc ("1.0");
		feedNode = xmlNewDocNode (doc, NULL, "feed", NULL);
		xmlDocSetRootElement (doc, feedNode);
	}
	feed_add_xml_attributes (node, feedNode);

	return doc;
}

guint
feed_get_max_item_count (nodePtr node)
{
	gint	default_max_items;
	feedPtr	feed = (feedPtr)node->data;

	switch (feed->cacheLimit) {
		case CACHE_DEFAULT:
			conf_get_int_value (DEFAULT_MAX_ITEMS, &default_max_items);
			return default_max_items;
			break;
		case CACHE_DISABLE:
		case CACHE_UNLIMITED:
			return G_MAXUINT;
			break;
		default:
			return feed->cacheLimit;
			break;
	}
}

// HTML5 Headline enrichment

static void
feed_enrich_item_cb (const struct updateResult * const result, gpointer userdata, updateFlags flags) {
	itemPtr item;
	gchar	*article;

	if (!result->data || result->httpstatus >= 400)
		return;

	item = item_load (GPOINTER_TO_UINT (userdata));
	if (!item)
		return;

	article = html_get_article (result->data, result->source);

	if (article)
		article = xhtml_strip_dhtml (article);
	if (article) {
		// Enable AMP images by replacing <amg-img> by <img>
		gchar **tmp_split = g_strsplit(article, "<amp-img", 0);
		gchar *tmp = g_strjoinv("<img", tmp_split);
		g_strfreev (tmp_split);
		g_free (article);
		article = tmp;

		metadata_list_set (&(item->metadata), "richContent", article);
		db_item_update (item);
		itemlist_update_item (item);
		g_free (article);
	} else {
		// If there is no HTML5 article try to fetch AMP source if there is one
		gchar *ampurl = html_get_amp_url (result->data);
		if (ampurl) {
			UpdateRequest *request;

			debug3 (DEBUG_PARSING, "Fetching AMP HTML %ld %s : %s", item->id, item->title, ampurl);
			request = update_request_new (
				ampurl,
				NULL, 	// No update state needed? How do we prevent an endless redirection loop?
				NULL 	// Explicitely do not the feed's proxy/auth options to 3rd parties like Google (AMP)!
			);

			update_execute_request (NULL, request, feed_enrich_item_cb, item, FEED_REQ_NO_FEED);

			g_free (ampurl);
		}
	}
	item_unload (item);
}

/**
 * Checks content of an items source and tries to crawl content
 */
void
feed_enrich_item (subscriptionPtr subscription, itemPtr item)
{
	UpdateRequest *request;

	if (!item->source) {
		debug1 (DEBUG_PARSING, "Cannot HTML5-enrich item %s because it has no source!\n", item->title);
		return;
	}

	// Don't enrich twice
	if (NULL != metadata_list_get (item->metadata, "richContent")) {
		debug1 (DEBUG_PARSING, "Skipping already HTML5 enriched item %s\n", item->title);
		return;
	}

	// Fetch item->link document and try to parse it as XHTML
	debug3 (DEBUG_PARSING, "Fetching HTML5 %ld %s : %s", item->id, item->title, item->source);
	request = update_request_new (
		item->source,
		NULL,	// updateState
		subscription->updateOptions	// Pass options of parent feed (e.g. password, proxy...)
	);

	update_execute_request (subscription, request, feed_enrich_item_cb, GUINT_TO_POINTER (item->id), FEED_REQ_NO_FEED);
}

/* implementation of subscription type interface */

static void
feed_process_update_result (subscriptionPtr subscription, const struct updateResult * const result, updateFlags flags)
{
	feedParserCtxtPtr	ctxt;
	nodePtr			node = subscription->node;
	feedPtr			feed = (feedPtr)node->data;
	guint			count;

	debug_enter ("feed_process_update_result");

<<<<<<< HEAD
	ctxt = feed_parser_ctxt_new (subscription, result->data, result->size);
=======
	if (result->data) {
		/* parse the new downloaded feed into feed and itemSet */
		ctxt = feed_create_parser_ctxt ();
		ctxt->feed = feed;
		ctxt->data = result->data;
		ctxt->dataLength = result->size;
		ctxt->subscription = subscription;

		/* try to parse the feed */
		if (!feed_parse (ctxt)) {
			/* No feed found, display an error */
			node->available = FALSE;

			g_string_prepend (feed->parseErrors, _("<p>Could not detect the type of this feed! Please check if the source really points to a resource provided in one of the supported syndication formats!</p>"
			                                       "XML Parser Output:<br /><div class='xmlparseroutput'>"));
			g_string_append (feed->parseErrors, "</div>");
		} else if (!ctxt->feed->fhp) {
			/* There's a feed but no handler. This means autodiscovery
			 * found a feed, but we still need to download it.
			 * An update should be in progress that will process it */
		} else {
			/* Feed found, process it */
			itemSetPtr	itemSet;

			node->available = TRUE;

			/* merge the resulting items into the node's item set */
			itemSet = node_get_itemset (node);
			node->newCount = itemset_merge_items (itemSet, ctxt->items, ctxt->feed->valid, ctxt->feed->markAsRead);
			if (node->newCount)
				itemlist_merge_itemset (itemSet);
			itemset_free (itemSet);

			/* restore user defined properties if necessary */
			if ((flags & FEED_REQ_RESET_TITLE) && ctxt->title)
				node_set_title (node, ctxt->title);

			if (flags > 0)
				db_subscription_update (subscription);
		}
>>>>>>> d51a193d

	/* try to parse the feed */
	if (!feed_parse (ctxt)) {
		/* No feed found, display an error */
		node->available = FALSE;
<<<<<<< HEAD
	} else if (!ctxt->feed->fhp) {
		/* There's a feed but no handler. This means autodiscovery
		 * found a feed, but we still need to download it.
		 * An update should be in progress that will process it */
	} else {
		/* Feed found, process it */
		itemSetPtr	itemSet;

		node->available = TRUE;

		/* merge the resulting items into the node's item set */
		itemSet = node_get_itemset (node);
		node->newCount = itemset_merge_items (itemSet, ctxt->items, ctxt->feed->valid, ctxt->feed->markAsRead);
		if (node->newCount)
			itemlist_merge_itemset (itemSet);
		itemset_free (itemSet);

		/* restore user defined properties if necessary */
		if ((flags & FEED_REQ_RESET_TITLE) && ctxt->title)
			node_set_title (node, ctxt->title);

		// FIXME: this duplicates the db_subscription_update() in subscription.c
		if (flags > 0)
			db_subscription_update (subscription);
=======
>>>>>>> d51a193d
	}

	feed_parser_ctxt_free (ctxt);

	// FIXME: this should not be here, but in subscription.c
	if (FETCH_ERROR_NONE != subscription->error) {
		node->available = FALSE;
		liferea_shell_set_status_bar (_("\"%s\" is not available"), node_get_title (node));
	} else {
		liferea_shell_set_status_bar (_("\"%s\" updated..."), node_get_title (node));
	}

	debug_exit ("feed_process_update_result");
}

static gboolean
feed_prepare_update_request (subscriptionPtr subscription, UpdateRequest *request)
{
	/* Nothing to do. Feeds require no subscription extra handling. */

	return TRUE;
}

/* implementation of the node type interface */

static itemSetPtr
feed_load (nodePtr node)
{
	return db_itemset_load(node->id);
}

static void
feed_save (nodePtr node)
{
	/* Nothing to do. Feeds do not have any UI states */
}

static void
feed_update_counters (nodePtr node)
{
	node->itemCount = db_itemset_get_item_count (node->id);
	node->unreadCount = db_itemset_get_unread_count (node->id);
}

static void
feed_remove (nodePtr node)
{
	feed_list_view_remove_node (node);

	favicon_remove_from_cache (node->id);
	db_subscription_remove (node->id);
}

static const gchar *
feed_get_direction(nodePtr feed)
{
	if (node_get_title (feed))
		return (common_get_text_direction (node_get_title (feed)));
	else
		return ("ltr");
}

static gchar *
feed_render (nodePtr node)
{
	gchar		*output = NULL;
	xmlDocPtr	doc;
	renderParamPtr	params;
	const gchar     *text_direction = NULL;

	text_direction = feed_get_direction (node);
	params = render_parameter_new ();
	render_parameter_add (params, "appDirection='%s'", common_get_app_direction ());
	render_parameter_add (params, "txtDirection='%s'", text_direction);

	doc = feed_to_xml (node, NULL);
	output = render_xml (doc, "feed", params);
	xmlFreeDoc (doc);

	return output;
}

static gboolean
feed_add (void)
{
	subscription_dialog_new ();
	return TRUE;
}

static void
feed_properties (nodePtr node)
{
	subscription_prop_dialog_new (node->subscription);
}

static void
feed_free (nodePtr node)
{
	feedPtr	feed = (feedPtr)node->data;

	if (feed->parseErrors)
		g_string_free (feed->parseErrors, TRUE);
	g_free (feed);
}

subscriptionTypePtr
feed_get_subscription_type (void)
{
	static struct subscriptionType sti = {
		feed_prepare_update_request,
		feed_process_update_result
	};

	return &sti;
}

nodeTypePtr
feed_get_node_type (void)
{
	static struct nodeType nti = {
		NODE_CAPABILITY_SHOW_UNREAD_COUNT |
		NODE_CAPABILITY_UPDATE |
		NODE_CAPABILITY_UPDATE_FAVICON |
		NODE_CAPABILITY_EXPORT,
		"feed",		/* not used, feed format ids are used instead */
		NULL,
		feed_import,
		feed_export,
		feed_load,
		feed_save,
		feed_update_counters,
		feed_remove,
		feed_render,
		feed_add,
		feed_properties,
		feed_free
	};
	nti.icon = icon_get (ICON_DEFAULT);

	return &nti;
}<|MERGE_RESOLUTION|>--- conflicted
+++ resolved
@@ -313,56 +313,13 @@
 
 	debug_enter ("feed_process_update_result");
 
-<<<<<<< HEAD
 	ctxt = feed_parser_ctxt_new (subscription, result->data, result->size);
-=======
-	if (result->data) {
-		/* parse the new downloaded feed into feed and itemSet */
-		ctxt = feed_create_parser_ctxt ();
-		ctxt->feed = feed;
-		ctxt->data = result->data;
-		ctxt->dataLength = result->size;
-		ctxt->subscription = subscription;
-
-		/* try to parse the feed */
-		if (!feed_parse (ctxt)) {
-			/* No feed found, display an error */
-			node->available = FALSE;
-
-			g_string_prepend (feed->parseErrors, _("<p>Could not detect the type of this feed! Please check if the source really points to a resource provided in one of the supported syndication formats!</p>"
-			                                       "XML Parser Output:<br /><div class='xmlparseroutput'>"));
-			g_string_append (feed->parseErrors, "</div>");
-		} else if (!ctxt->feed->fhp) {
-			/* There's a feed but no handler. This means autodiscovery
-			 * found a feed, but we still need to download it.
-			 * An update should be in progress that will process it */
-		} else {
-			/* Feed found, process it */
-			itemSetPtr	itemSet;
-
-			node->available = TRUE;
-
-			/* merge the resulting items into the node's item set */
-			itemSet = node_get_itemset (node);
-			node->newCount = itemset_merge_items (itemSet, ctxt->items, ctxt->feed->valid, ctxt->feed->markAsRead);
-			if (node->newCount)
-				itemlist_merge_itemset (itemSet);
-			itemset_free (itemSet);
-
-			/* restore user defined properties if necessary */
-			if ((flags & FEED_REQ_RESET_TITLE) && ctxt->title)
-				node_set_title (node, ctxt->title);
-
-			if (flags > 0)
-				db_subscription_update (subscription);
-		}
->>>>>>> d51a193d
-
-	/* try to parse the feed */
+
+  /* try to parse the feed */
 	if (!feed_parse (ctxt)) {
 		/* No feed found, display an error */
 		node->available = FALSE;
-<<<<<<< HEAD
+
 	} else if (!ctxt->feed->fhp) {
 		/* There's a feed but no handler. This means autodiscovery
 		 * found a feed, but we still need to download it.
@@ -387,8 +344,6 @@
 		// FIXME: this duplicates the db_subscription_update() in subscription.c
 		if (flags > 0)
 			db_subscription_update (subscription);
-=======
->>>>>>> d51a193d
 	}
 
 	feed_parser_ctxt_free (ctxt);
