/**
 * @file net.h  HTTP network access interface
 *
<<<<<<< HEAD
 * Copyright (C) 2007-2021 Lars Windolf <lars.windolf@gmx.de>
=======
 * Copyright (C) 2007-2009 Lars Windolf <lars.windolf@gmx.de>
>>>>>>> ab78816d
 * Copyright (C) 2009 Emilio Pozuelo Monfort <pochu27@gmail.com>
 *
 * This program is free software; you can redistribute it and/or modify
 * it under the terms of the GNU General Public License as published by
 * the Free Software Foundation; either version 2 of the License, or
 * (at your option) any later version.
 *
 * This program is distributed in the hope that it will be useful,
 * but WITHOUT ANY WARRANTY; without even the implied warranty of
 * MERCHANTABILITY or FITNESS FOR A PARTICULAR PURPOSE.  See the
 * GNU General Public License for more details.
 *
 * You should have received a copy of the GNU General Public License
 * along with this program; if not, write to the Free Software
 * Foundation, Inc., 59 Temple Place, Suite 330, Boston, MA  02111-1307  USA
 */

#ifndef _NET_H
#define _NET_H

#include <glib.h>

#include "update.h"

/* Simple glue layer to abstract network code */

/**
 * Initialize HTTP client networking support.
 */
void network_init (void);

/**
 * Cleanup HTTP client networking support.
 */
void network_deinit (void);

typedef enum {
	PROXY_DETECT_MODE_AUTO = 0, 	/* Use system settings */
	PROXY_DETECT_MODE_NONE,		/* No Proxy */
	PROXY_DETECT_MODE_MANUAL	/* Manually configured proxy */
} ProxyDetectMode;

/**
 * Configures the network client to use the given proxy
 * settings. If the host name is NULL then no proxy will
 * be used.
 *
 * @param mode		indicate whether to use the system setting, no proxy or the following parameters.
 * @param host		the new proxy host
 * @param port		the new proxy port
 * @param user		the new proxy username or NULL
 * @param password	the new proxy password or NULL
 */
void network_set_proxy (ProxyDetectMode mode, gchar *host, guint port, gchar *user, gchar *password);

/**
 * Returns the proxy detect mode.
 *
 */
ProxyDetectMode network_get_proxy_detect_mode (void);

/**
 * Returns the currently configured proxy host.
 *
 * @returns the proxy host
 */
const gchar * network_get_proxy_host (void);

/**
 * Returns the currently configured proxy port.
 *
 * @returns the proxy port
 */
guint network_get_proxy_port (void);

/**
 * Returns the currently configured proxy user name
 *
 * @returns the proxy user name (or NULL)
 */
const gchar * network_get_proxy_username (void);

/**
 * Returns the currently configured proxy password.
 *
 * @returns the proxy password (or NULL)
 */
const gchar * network_get_proxy_password (void);

/**
 * Process the given update job.
 *
 * @param request	the update request
 */
void network_process_request (const updateJobPtr job);

/**
 * Returns explanation string for the given network error code.
 *
 * @param status	libsoup status code
 *
 * @returns explanation string
 */
const char * network_strerror (gint status);

#endif<|MERGE_RESOLUTION|>--- conflicted
+++ resolved
@@ -1,11 +1,7 @@
 /**
  * @file net.h  HTTP network access interface
  *
-<<<<<<< HEAD
  * Copyright (C) 2007-2021 Lars Windolf <lars.windolf@gmx.de>
-=======
- * Copyright (C) 2007-2009 Lars Windolf <lars.windolf@gmx.de>
->>>>>>> ab78816d
  * Copyright (C) 2009 Emilio Pozuelo Monfort <pochu27@gmail.com>
  *
  * This program is free software; you can redistribute it and/or modify
