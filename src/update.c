--- conflicted
+++ resolved
@@ -147,7 +147,6 @@
 	g_free (updateState);
 }
 
-<<<<<<< HEAD
 /* update options */
 
 updateOptionsPtr
@@ -165,16 +164,6 @@
 {
 	if (!options)
 		return;
-=======
-/* update request object */
-
-G_DEFINE_TYPE (UpdateRequest, update_request, G_TYPE_OBJECT);
-
-static void
-update_request_finalize (GObject *obj)
-{
-	UpdateRequest *request = UPDATE_REQUEST (obj);
->>>>>>> 4e07f6c5
 
 	g_free (options->username);
 	g_free (options->password);
@@ -196,11 +185,8 @@
 	g_free (request->postdata);
 	g_free (request->source);
 	g_free (request->filtercmd);
-<<<<<<< HEAD
 
 	G_OBJECT_CLASS (update_request_parent_class)->finalize (obj);
-=======
->>>>>>> 4e07f6c5
 }
 
 static void
@@ -216,7 +202,6 @@
 }
 
 UpdateRequest *
-<<<<<<< HEAD
 update_request_new (const gchar *source, updateStatePtr state, updateOptionsPtr options)
 {
 	UpdateRequest *request = UPDATE_REQUEST (g_object_new (UPDATE_REQUEST_TYPE, NULL));
@@ -239,26 +224,13 @@
 
 void
 update_request_set_source(UpdateRequest *request, const gchar* source)
-=======
-update_request_new (void)
-{
-	return UPDATE_REQUEST (g_object_new (UPDATE_REQUEST_TYPE, NULL));
-}
-
-void
-update_request_set_source (updateRequestPtr request, const gchar* source)
->>>>>>> 4e07f6c5
 {
 	g_free (request->source);
 	request->source = g_strdup (source);
 }
 
 void
-<<<<<<< HEAD
-update_request_set_auth_value(UpdateRequest *request, const gchar* authValue)
-=======
 update_request_set_auth_value (updateRequestPtr request, const gchar* authValue)
->>>>>>> 4e07f6c5
 {
 	g_free (request->authValue);
 	request->authValue = g_strdup (authValue);
@@ -305,11 +277,7 @@
 
 	job = g_new0 (struct updateJob, 1);
 	job->owner = owner;
-<<<<<<< HEAD
 	job->request = UPDATE_REQUEST (request);
-=======
-	job->request = UPDATE_REQUEST (g_object_ref (request));
->>>>>>> 4e07f6c5
 	job->result = update_result_new ();
 	job->callback = callback;
 	job->user_data = user_data;
