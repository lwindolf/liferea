--- conflicted
+++ resolved
@@ -56,18 +56,10 @@
 	guint			popupCount;	/*<< number of items to be notified */
 	guint			newCount;	/*<< number of recently downloaded items */
 
-<<<<<<< HEAD
 	gchar			*title;		/**< the label of the node in the feed list */
 	gpointer		icon;		/**< favicon GdkPixBuf (or NULL) */
 	gboolean		available;	/**< availability of this node (usually the last downloading state) */
 	gboolean		expanded;	/**< expansion state (for nodes with childs) */
-=======
-	gchar			*title;		/*<< the label of the node in the feed list */
-	gpointer		icon;		/*<< 16x16 favicon GdkPixBuf (or NULL) */
-	gpointer		largeIcon;	/*<< 32x32 favicon GdkPixBuf (or NULL) */
-	gboolean		available;	/*<< availability of this node (usually the last downloading state) */
-	gboolean		expanded;	/*<< expansion state (for nodes with childs) */
->>>>>>> de709ecf
 
 	/* item list state properties of this node */
 	nodeViewType		viewMode;	/*<< Viewing mode for this node (one of NODE_VIEW_MODE_*) */
