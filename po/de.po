# German translation for Liferea.
# Copyright (C) 2003
# This file is distributed under the same license as the Liferea package.
# Lars Windolf <lars.lindner@gmail.com>, 2003-2016.
# Robin Stocker <robin@nibor.org>, 2008-2009.
# Christian Dywan <christian@twotoasts.de>, 2008-2009.
# Paul Seyfert <pseyfert@mathphys.fsk.uni-heidelberg.de>, 2015.
#
msgid ""
msgstr ""
"Project-Id-Version: Liferea 1.12.0\n"
"Report-Msgid-Bugs-To: \n"
<<<<<<< HEAD
"POT-Creation-Date: 2020-08-28 12:24+0200\n"
=======
"POT-Creation-Date: 2020-07-28 23:24+0200\n"
>>>>>>> 6a13f10b
"PO-Revision-Date: 2020-07-28 23:37+0200\n"
"Last-Translator: Paul Seyfert <pseyfert@mathphys.fsk.uni-heidelberg.de>\n"
"Language-Team: German\n"
"Language: de\n"
"MIME-Version: 1.0\n"
"Content-Type: text/plain; charset=UTF-8\n"
"Content-Transfer-Encoding: 8bit\n"
"Plural-Forms: nplurals=2; plural=(n != 1);\n"
"X-Generator: Poedit 2.3\n"

#: ../liferea.appdata.xml.in.h:1
msgid "RSS feed reader"
msgstr "RSS Feedreader"

#: ../liferea.appdata.xml.in.h:2
msgid ""
"Liferea is an abbreviation for Linux Feed Reader. It is a news aggregator "
"for online news feeds. It supports a number of different feed formats "
"including RSS/RDF, CDF and Atom. There are many other news readers "
"available, but these others are not available for Linux or require many "
"extra libraries to be installed. Liferea tries to fill this gap by creating "
"a fast, easy to use, easy to install news aggregator for GTK/GNOME."
msgstr ""
"Liferea ist eine Abkürzung für »Linux Feed Reader«. Es ist ein Aggregator "
"für Online-News-Feeds. Es unterstützt eine Reihe von verschiedenen Feed-"
"Formaten, wie RSS/RDF, CDF und Atom. Es gibt viele andere Aggregatoren, doch "
"diese sind nicht für Linux verfügbar oder setzen voraus dass viele externe "
"Bibliotheken installiert sind. Liferea versucht diese Lücke zu schließen "
"indem ein schneller, leicht zu benutzender, und leicht zu installierender "
"Nachrichten-Aggregator für GTK/Gnome erstellt wird."

#: ../liferea.appdata.xml.in.h:3
msgid "Distinguishing features:"
msgstr "Interessante Fähigkeiten:"

#: ../liferea.appdata.xml.in.h:4
msgid "Read articles when offline"
msgstr "Artikel offline lesen"

#: ../liferea.appdata.xml.in.h:5
msgid "Synchronizes with TheOldReader"
msgstr "Synchronisiert mit TheOldReader"

#: ../liferea.appdata.xml.in.h:6
msgid "Synchronizes with TinyTinyRSS"
msgstr "Synchronisiert mit TinyTinyRSS"

#: ../liferea.appdata.xml.in.h:7
msgid "Synchronizes with InoReader"
msgstr "Synchronisiert mit InoReader"

#: ../liferea.appdata.xml.in.h:8
msgid "Synchronizes with Reedah"
msgstr "Synchronisiert mit Reedah"

#: ../liferea.appdata.xml.in.h:9
msgid "Permanently save headlines in news bins"
msgstr "Speichert Schlagzeilen dauerhauft in 'News Bins'"

#: ../liferea.appdata.xml.in.h:10
msgid "Match items using search folders"
msgstr "Filtern von Schlagzeilen mit Suchordnern"

#: ../liferea.appdata.xml.in.h:11
msgid "Play Podcasts"
msgstr "Podcasts abspielen"

#: ../net.sourceforge.liferea.desktop.in.h:1 ../src/liferea_application.c:349
#: ../glade/mainwindow.ui.h:1
msgid "Liferea"
msgstr "Liferea"

#: ../net.sourceforge.liferea.desktop.in.h:2
msgid "Feed Reader"
msgstr "Feedreader"

#: ../net.sourceforge.liferea.desktop.in.h:3
msgid "Liferea Feed Reader"
msgstr "Liferea Feedreader"

#: ../net.sourceforge.liferea.desktop.in.h:4
msgid "Read news feeds and blogs"
msgstr "News-Feeds und Blogs lesen"

#: ../net.sourceforge.liferea.desktop.in.h:5
msgid "news;feed;aggregator;blog;podcast;syndication;rss;atom"
msgstr "Nachrichten;News;Feed;Abonnement;Aggregator;Blog;Podcast;RSS;Atom"

#: ../xslt/feed.xml.in.h:1
msgid ""
"This feed is discontinued. It's no longer available. Liferea won't update it "
"anymore but you can still access the cached headlines."
msgstr ""
"Dieses Abonnement wurde eingestellt. Es ist nicht länger verfügbar. Liferea "
"wird es nicht mehr aktualisieren. Die alten Schlagzeilen sind jedoch weiter "
"verfügbar."

#: ../xslt/feed.xml.in.h:2
msgid ""
"The last update of this subscription failed!<br/><b>HTTP error code <xsl:"
"value-of select=\"httpErrorCode\"/>: <xsl:value-of select=\"httpError\"/></b>"
msgstr ""
"Das letzte Aktualisieren dieses Abonnements schlug fehl!<br/><b>HTTP-"
"Fehlercode <xsl:value-of select=\"httpErrorCode\"/>: <xsl:value-of select="
"\"httpError\"/></b>"

#: ../xslt/feed.xml.in.h:3
msgid "There were errors while parsing this feed!"
msgstr "Es traten Fehler beim Parsen des Feeds auf!"

#: ../xslt/feed.xml.in.h:4
msgid "Parser Error Details"
msgstr "Detaillierte Parser-Fehler"

#: ../xslt/feed.xml.in.h:5
msgid "Details"
msgstr "Details"

#: ../xslt/feed.xml.in.h:6
msgid "You may want to contact the author/webmaster of the feed about this!"
msgstr "Kontaktieren Sie den Autor/Webmaster dieses Feeds zu diesem Problem!"

#: ../xslt/feed.xml.in.h:7
msgid "There were errors while filtering this feed!"
msgstr "Es traten Fehler beim Filtern des Feeds auf!"

#: ../xslt/feed.xml.in.h:8
msgid "Filter Error Details"
msgstr "Detaillierte Filter-Fehler"

#: ../xslt/feed.xml.in.h:9
msgid "Feed:"
msgstr "Feed:"

#: ../xslt/feed.xml.in.h:10 ../xslt/source.xml.in.h:1
msgid "Source:"
msgstr "Quelle:"

#: ../xslt/feed.xml.in.h:11
msgid "Publisher"
msgstr "Herausgeber"

#: ../xslt/feed.xml.in.h:12
msgid "Copyright"
msgstr "Copyright"

#: ../xslt/source.xml.in.h:2 ../xslt/folder.xml.in.h:2
msgid "children with"
msgstr "Unterknoten mit"

#: ../xslt/source.xml.in.h:3 ../xslt/folder.xml.in.h:3
#: ../xslt/vfolder.xml.in.h:2
msgid "unread headlines"
msgstr "ungelesene Schlagzeilen"

#: ../xslt/folder.xml.in.h:1
msgid "Folder:"
msgstr "Ordner:"

#: ../xslt/item.xml.in.h:1 ../glade/properties.ui.h:21
msgid "Source"
msgstr "Quelle"

#: ../xslt/item.xml.in.h:2
msgid "Feed"
msgstr "Abonnement"

#: ../xslt/item.xml.in.h:3
msgid "Filed under"
msgstr "Unter"

#: ../xslt/item.xml.in.h:4
msgid "Author"
msgstr "Autor"

#: ../xslt/item.xml.in.h:5
msgid "Shared by"
msgstr "Empfohlen von"

#: ../xslt/item.xml.in.h:6
msgid "Via"
msgstr "Via"

#: ../xslt/item.xml.in.h:7
msgid "Related"
msgstr "Verwandt"

#: ../xslt/item.xml.in.h:8
msgid "Also posted in"
msgstr "Auch in"

#: ../xslt/item.xml.in.h:9
msgid "Creator"
msgstr "Ersteller"

#: ../xslt/item.xml.in.h:10
msgid "Coordinates"
msgstr "Koordinaten"

#: ../xslt/item.xml.in.h:11
msgid "Map"
msgstr "Karte"

#: ../xslt/item.xml.in.h:12
msgid "View count"
msgstr "Anzahl Views"

#: ../xslt/item.xml.in.h:13
msgid "Rating"
msgstr "Bewertung"

#: ../xslt/item.xml.in.h:14
msgid "Comments"
msgstr "Kommentare"

#: ../xslt/item.xml.in.h:15
msgid "Updating..."
msgstr "Aktualisiere..."

#: ../xslt/item.xml.in.h:16
msgid "Section"
msgstr "Sektion"

#: ../xslt/item.xml.in.h:17
msgid "Department"
msgstr "Department"

#: ../xslt/newsbin.xml.in.h:1
msgid "News Bin:"
msgstr "Sammelordner:"

#: ../xslt/newsbin.xml.in.h:2
msgid ""
"Add items to this news bin by selecting \"Copy to News Bin\" from the item "
"list context menu."
msgstr ""
"Mit der \"Kopieren nach\" Menüoption in der Schlagzeilenliste können "
"Schlagzeilen diesem Sammelordner hinzugefügt werden."

#: ../xslt/vfolder.xml.in.h:1
msgid "Search Folder:"
msgstr "Suchordner:"

#: ../src/browser.c:81 ../src/browser.c:98
#, c-format
msgid "Browser command failed: %s"
msgstr "Aufruf des Browsers fehlgeschlagen: %s"

#: ../src/browser.c:101 ../src/ui/liferea_shell.c:1044
#, c-format
msgid "Starting: \"%s\""
msgstr "Starte: \"%s\""

#. unauthorized
#: ../src/comments.c:118
msgid "Authorization Error"
msgstr "Authorisierungsfehler"

#: ../src/common.c:66
#, c-format
msgid "Cannot create cache directory \"%s\"!"
msgstr "Kann Cache-Verzeichnis \"%s\" nicht anlegen!"

#: ../src/conf.c:183
msgid ""
"Your version of WebKitGTK+ doesn't support changing the proxy settings from "
"Liferea. The system's default proxy settings will be used."
msgstr ""
"Die von Ihnen verwendete Version von WebKitGTK+ unterstützt das Ändern des "
"Proxies durch Liferea noch nicht. Es können nur die System Proxy "
"Einstellungen verwendet werden."

#. translation hint: date format for today, reorder format codes as necessary
#: ../src/date.c:133
msgid "Today %l:%M %p"
msgstr "Heute %H:%M"

#. translation hint: date format for yesterday, reorder format codes as necessary
#: ../src/date.c:142
msgid "Yesterday %l:%M %p"
msgstr "Gestern %H:%M"

#. translation hint: date format for dates older than 2 days but not older than a week, reorder format codes as necessary
#: ../src/date.c:154
msgid "%a %l:%M %p"
msgstr "%a %H:%M"

#. translation hint: date format for dates older than a week but from this year, reorder format codes as necessary
#: ../src/date.c:162
msgid "%b %d %l:%M %p"
msgstr "%b %d %H:%M"

#. translation hint: date format for dates from the last years, reorder format codes as necessary
#: ../src/date.c:165
msgid "%b %d %Y"
msgstr "%d %b %Y"

#: ../src/enclosure.c:201
#, c-format
msgid "\"%s\" is not a valid enclosure type config file!"
msgstr "\"%s\" ist keine gültige Datei mit Anhangstypen!"

#: ../src/enclosure.c:292
msgid ""
"You have not configured a download tool yet! Please do so in the "
"'Enclosures' tab in Tools/Preferences."
msgstr ""
"Es ist noch kein Download-Programm konfiguriert! Bitte tun Sie dies im "
"Reiter 'Anhänge' unter Tools/Einstellungen."

#: ../src/enclosure.c:311
#, c-format
msgid ""
"Command failed: \n"
"\n"
"%s\n"
"\n"
" Please check whether the configured download tool is installed and working "
"correctly! You can change it in the 'Download' tab in Tools/Preferences."
msgstr ""
"Kommando fehlgeschlagen: \n"
"\n"
"%s\n"
"\n"
"Bitte überprüfen Sie, ob das konfigurierte Download-Programm installiert ist "
"und korrekt funktioniert! Im Reiter »Download« im Menü Tools/Einstellungen "
"kann dies kontrolliert werden."

#: ../src/export.c:188
#, c-format
msgid "Error renaming %s to %s: %s\n"
msgstr "Fehler beim Umbenennen von %s nach %s: %s\n"

#: ../src/export.c:417 ../src/export.c:419
#, c-format
msgid "XML error while reading OPML file! Could not import \"%s\"!"
msgstr "XML-Fehler beim Lesen der OPML-Datei \"%s\"! Import fehlgeschlagen!"

#: ../src/export.c:425 ../src/export.c:427
#, c-format
msgid ""
"Empty document! OPML document \"%s\" should not be empty when importing."
msgstr "Leeres Dokument! Das OPML-Dokument \"%s\" sollte nicht leer sein."

#: ../src/export.c:448 ../src/export.c:450
#, c-format
msgid "\"%s\" is not a valid OPML document! Liferea cannot import this file!"
msgstr ""
"\"%s\" ist keine gültige OPML-Datei! Liferea kann diese Datei nicht "
"importieren!"

#: ../src/export.c:469
msgid "Imported feed list"
msgstr "Importierte Abonnements"

#: ../src/export.c:481
msgid "Import Feed List"
msgstr "Abonnements importieren"

#: ../src/export.c:481
msgid "Import"
msgstr "Import"

#: ../src/export.c:481 ../src/export.c:498 ../src/fl_sources/opml_source.c:379
msgid "OPML Files"
msgstr "OPML-Dateien"

#: ../src/export.c:489
msgid "Error while exporting feed list!"
msgstr "Fehler beim Exportieren der Abonnements!"

#: ../src/export.c:491
msgid "Feed List exported!"
msgstr "Abonnements exportiert!"

#: ../src/export.c:498
msgid "Export Feed List"
msgstr "Abonnements exportieren"

#: ../src/export.c:498
msgid "Export"
msgstr "Export"

#: ../src/feed.c:324
msgid ""
"<p>Could not detect the type of this feed! Please check if the source really "
"points to a resource provided in one of the supported syndication formats!</"
"p>XML Parser Output:<br /><div class='xmlparseroutput'>"
msgstr ""
"<p>Konnte Feedtyp nicht bestimmen! Bitte überprüfen Sie, ob die Adresse "
"wirklich auf eine Dokument in einem der unterstützten Formate zeigt!</p>XML "
"Parser Ausgabe:<br /><div class='xmlparseroutput'>"

#: ../src/feed.c:351
#, c-format
msgid "\"%s\" updated..."
msgstr "\"%s\" aktualisiert..."

#: ../src/feed.c:358
#, c-format
msgid "\"%s\" is not available"
msgstr "\"%s\" ist nicht verfügbar"

#: ../src/feed_parser.c:142
msgid ""
"The URL you want Liferea to subscribe to points to a webpage and the auto "
"discovery found no feeds on this page. Maybe this webpage just does not "
"support feed auto discovery."
msgstr ""
"Die Adresse die Liferea abonnieren soll zeigt auf eine Webseite und die "
"automatische Feed-Erkennung hat keine Feeds gefunden. Möglicherweise "
"unterstützt die Webseite die automatische Feed-Erkennung nicht."

#: ../src/feed_parser.c:194
#, c-format
msgid "XML error while reading feed! Feed \"%s\" could not be loaded!"
msgstr ""
"XML-Fehler beim Lesen des Feeds! Feed \"%s\" konnte nicht geladen werden!"

#: ../src/feed_parser.c:199 ../src/feed_parser.c:248
msgid "Empty document!"
msgstr "Leeres Dokument!"

#: ../src/feed_parser.c:211
msgid "Invalid XML!"
msgstr "Ungültiges XML!"

#: ../src/feed_parser.c:271
msgid "Source points to HTML document."
msgstr "Quelle zeigt auf ein HTML-Dokument."

#: ../src/feed_parser.c:274
msgid "Could not determine the feed type."
msgstr "Konnte Feed-Typ nicht bestimmen."

#. if we don't find a feed with unread items do nothing
#: ../src/itemlist.c:393
msgid "There are no unread items"
msgstr "Es gibt keine ungelesenen Schlagzeilen"

#: ../src/liferea_application.c:279
msgid ""
"Start Liferea with its main window in STATE. STATE may be `shown' or `hidden'"
msgstr ""
"Starte Liferea mit dem Hauptfensterstatus STATE. STATE kann `shown', oder "
"`hidden' sein"

#: ../src/liferea_application.c:279
msgid "STATE"
msgstr "STATE"

#: ../src/liferea_application.c:280
msgid "Show version information and exit"
msgstr "Programmversion anzeigen und beenden"

#: ../src/liferea_application.c:281
msgid "Add a new subscription"
msgstr "Neues Abonnement hinzufügen"

#: ../src/liferea_application.c:281
msgid "uri"
msgstr "uri"

#: ../src/liferea_application.c:282
msgid "Start with all plugins disabled"
msgstr "Mit deaktivierten Plugins starten"

#: ../src/liferea_application.c:287
msgid "Print debugging messages of all types"
msgstr "Gibt alle Debug-Meldungen aus"

#: ../src/liferea_application.c:288
msgid "Print debugging messages for the cache handling"
msgstr "Gibt Debug-Meldungen für die Cacheverwaltung aus"

#: ../src/liferea_application.c:289
msgid "Print debugging messages for the configuration handling"
msgstr "Gibt Debug-Meldungen für die Konfigurationsverwaltung aus"

#: ../src/liferea_application.c:290
msgid "Print debugging messages of the database handling"
msgstr "Gibt Debug-Meldungen für die Datenbanknutzung aus"

#: ../src/liferea_application.c:291
msgid "Print debugging messages of all GUI functions"
msgstr "Gibt Debug-Meldungen aller GUI-Funktionen aus"

#: ../src/liferea_application.c:292
msgid ""
"Enables HTML rendering debugging. Each time Liferea renders HTML output it "
"will also dump the generated HTML into ~/.cache/liferea/output.xhtml"
msgstr ""
"Aktiviert HTML-Rendering-Debugging. Bei jedem Rendern wird das HTML nach ~/."
"cache/liferea/output.xhtml geschrieben"

#: ../src/liferea_application.c:293
msgid "Print debugging messages of all network activity"
msgstr "Gibt Debug-Meldungen der Netzwerkfunktionen aus"

#: ../src/liferea_application.c:294
msgid "Print debugging messages of all parsing functions"
msgstr "Gibt Debug-Meldungen aller Parserfunktionen aus"

#: ../src/liferea_application.c:295
msgid "Print debugging messages when a function takes too long to process"
msgstr "Ausgabe von Meldungen über langlaufende Funktionen"

#: ../src/liferea_application.c:296
msgid "Print debugging messages when entering/leaving functions"
msgstr "Gibt Debug-Meldungen aus, wenn Funktionen gestartet und beendet werden"

#: ../src/liferea_application.c:297
msgid "Print debugging messages of the feed update processing"
msgstr "Gibt Debug-Meldungen für die Feedaktualisierung aus"

#: ../src/liferea_application.c:298
msgid "Print debugging messages of the search folder matching"
msgstr "Gibt Debug-Meldungen für die Suchordner-Handling aus"

#: ../src/liferea_application.c:299
msgid "Print verbose debugging messages"
msgstr "Gibt ausführliche Debug-Meldungen aus"

#: ../src/liferea_application.c:304 ../src/liferea_application.c:305
msgid "Print debugging messages for the given topic"
msgstr "Gibt Debug-Meldungen für die jeweiligen Topic aus"

#. Some libsoup transport errors
#: ../src/net.c:463
msgid "The update request was cancelled"
msgstr "Aktualisierung wurde abgebrochen"

#: ../src/net.c:464
msgid "Unable to resolve destination host name"
msgstr "Ziel-Hostname kann nicht aufgelöst werden"

#: ../src/net.c:465
msgid "Unable to resolve proxy host name"
msgstr "Proxy-Name kann nicht aufgelöst werden"

#: ../src/net.c:466
msgid "Unable to connect to remote host"
msgstr "Fehler beim Kontaktieren des Servers"

#: ../src/net.c:467
msgid "Unable to connect to proxy"
msgstr "Proxy ist nicht erreichbar"

#: ../src/net.c:468
msgid ""
"A network error occurred, or the other end closed the connection unexpectedly"
msgstr ""
"Es gab einen Netzwerkfehler, oder die Gegenseite hat die Verbindung "
"unerwartet geschlossen"

#. http 3xx redirection
#: ../src/net.c:471
msgid "The resource moved permanently to a new location"
msgstr "Das Dokument wurde permanent verschoben"

#. http 4xx client error
#: ../src/net.c:474
msgid ""
"You are unauthorized to download this feed. Please update your username and "
"password in the feed properties dialog box"
msgstr ""
"Sie sind nicht autorisiert, dieses Abonnement herunterzuladen. Bitte "
"aktualisieren Sie Passwort und Benutzernamen in den Eigenschaften des "
"Abonnements"

#: ../src/net.c:476
msgid "Payment required"
msgstr "Bezahlung erforderlich"

#: ../src/net.c:477
msgid "You're not allowed to access this resource"
msgstr "Sie haben keinen Zugriff auf diese Resource"

#: ../src/net.c:478
msgid "Resource Not Found"
msgstr "Ressource nicht gefunden"

#: ../src/net.c:479
msgid "Method Not Allowed"
msgstr "Methode nicht erlaubt"

#: ../src/net.c:480
msgid "Not Acceptable"
msgstr "Ungültig"

#: ../src/net.c:481
msgid "Proxy authentication required"
msgstr "Proxy-Authentifizierung nötig"

#: ../src/net.c:482
msgid "Request timed out"
msgstr "Antwortzeit überschritten"

#: ../src/net.c:483
msgid "Gone. Resource doesn't exist. Please unsubscribe!"
msgstr ""
"Dieser Feed existiert nicht (mehr). Bitte entfernen Sie das Abonnement!"

#: ../src/net.c:488
msgid "There was an internal error in the update process"
msgstr "Interner Fehler beim Updaten"

#: ../src/net.c:490
msgid "Feed not available: Server requested unsupported redirection!"
msgstr ""
"Auf den Feed kann nicht zugegriffen werden: der Server gab eine nicht "
"unterstützte Weiterleitung zurück!"

#: ../src/net.c:492
msgid "Client Error"
msgstr "Client-Fehler"

#: ../src/net.c:494
msgid "Server Error"
msgstr "Server-Fehler"

#: ../src/net.c:496
msgid "An unknown networking error happened!"
msgstr "Unbekannte Netzwerkfehler aufgetreten!"

#. in-memory check function	feedlist.opml rule id         		  rule menu label       	positive menu option    negative menu option    has param
#. ========================================================================================================================================================================================
#: ../src/rule.c:198
msgid "Item"
msgstr "Schlagzeile"

#: ../src/rule.c:198 ../src/rule.c:199 ../src/rule.c:200 ../src/rule.c:205
#: ../src/rule.c:206 ../src/rule.c:207
msgid "does contain"
msgstr "enthält"

#: ../src/rule.c:198 ../src/rule.c:199 ../src/rule.c:200 ../src/rule.c:205
#: ../src/rule.c:206 ../src/rule.c:207
msgid "does not contain"
msgstr "enthält nicht"

#: ../src/rule.c:199
msgid "Item title"
msgstr "Titel der Schlagzeile"

#: ../src/rule.c:200
msgid "Item body"
msgstr "Text der Schlagzeile"

#: ../src/rule.c:201
msgid "Read status"
msgstr "Lesestatus"

#: ../src/rule.c:201
msgid "is unread"
msgstr "ist ungelesen"

#: ../src/rule.c:201
msgid "is read"
msgstr "ist gelesen"

#: ../src/rule.c:202
msgid "Flag status"
msgstr "Flagge"

#: ../src/rule.c:202
msgid "is flagged"
msgstr "ist gesetzt"

#: ../src/rule.c:202
msgid "is unflagged"
msgstr "ist nicht gesetzt"

#: ../src/rule.c:203
msgid "Podcast"
msgstr "Podcast"

#: ../src/rule.c:203
msgid "included"
msgstr "mit"

#: ../src/rule.c:203
msgid "not included"
msgstr "ohne"

#: ../src/rule.c:204
msgid "Category"
msgstr "Kategorie"

#: ../src/rule.c:204
msgid "is set"
msgstr "ist gesetzt"

#: ../src/rule.c:204
msgid "is not set"
msgstr "ist nicht gesetzt"

#: ../src/rule.c:205
msgid "Feed title"
msgstr "Titel des Abonnements"

#: ../src/rule.c:206
msgid "Feed source"
msgstr "Quelle des Abonnements"

#: ../src/rule.c:207
msgid "Parent folder title"
msgstr "Titel des Elternordners"

#: ../src/subscription.c:108
#, c-format
msgid "Subscription \"%s\" is already being updated!"
msgstr "Das Abonnement \"%s\" wird bereits aktualisiert!"

#: ../src/subscription.c:113
#, c-format
msgid ""
"The subscription \"%s\" was discontinued. Liferea won't update it anymore!"
msgstr ""
"Das Abonnement \"%s\" wurde eingestellt. Liferea wird es nicht mehr "
"aktualisieren!"

#: ../src/subscription.c:173
msgid ""
"There was a problem while reading this subscription. Please check the URL "
"and console output."
msgstr ""
"Es trat ein Fehler beim Einlesen des Abonnements auf. Bitte überprüfen Sie "
"die Adresse und die Ausgabe auf der Konsole."

#: ../src/subscription.c:196
#, c-format
msgid "The URL of \"%s\" has changed permanently and was updated"
msgstr ""
"Die Adresse von \"%s\" hat sich dauerhaft verändert und wurde aktualisiert"

#: ../src/subscription.c:204
#, c-format
msgid "\"%s\" is discontinued. Liferea won't updated it anymore!"
msgstr "\"%s\" ist eingestellt. Liferea wird es nicht mehr aktualisieren!"

#: ../src/subscription.c:207
#, c-format
msgid "\"%s\" has not changed since last update"
msgstr "\"%s\" hat sich seit dem letzten Update nicht verändert"

#: ../src/subscription.c:263
#, c-format
msgid "Updating \"%s\""
msgstr "Aktualisiere \"%s\""

#: ../src/update.c:297
#, c-format
msgid "Error opening temp file %s to use for filtering!"
msgstr "Fehler beim Öffnen der temporären Datei %s während des Filterns!"

#: ../src/update.c:320
#, c-format
msgid "%s exited with status %d"
msgstr "%s endete mit Status %d"

#: ../src/update.c:326 ../src/update.c:327 ../src/update.c:442
#, c-format
msgid "Error: Could not open pipe \"%s\""
msgstr "Konnte Pipe \"%s\" nicht öffnen."

#. FIXME: maybe setting request->returncode would be better
#: ../src/update.c:466
#, c-format
msgid "Error: Could not open file \"%s\""
msgstr "Konnte Datei \"%s\" nicht öffnen."

#: ../src/update.c:472
#, c-format
msgid "Error: There is no file \"%s\""
msgstr "Es gibt keine Datei \"%s\"."

#: ../src/vfolder.c:54
msgid "New Search Folder"
msgstr "Neuer Suchordner"

#: ../src/xml.c:410
msgid "[There were more errors. Output was truncated!]"
msgstr "[Es gab weitere Fehler. Fehlerausgabe abgeschnitten!]"

#: ../src/xml.c:563
msgid "XML Parser: Could not parse document:\n"
msgstr "XML-Parser: Konnte Dokument nicht parsen:\n"

#: ../src/ui/enclosure_list_view.c:168
msgid "Attachments"
msgstr "Anhänge"

#. The following literals are the enclosure list size units
#: ../src/ui/enclosure_list_view.c:260
msgid " Bytes"
msgstr " Bytes"

#: ../src/ui/enclosure_list_view.c:263
msgid "kB"
msgstr "kB"

#: ../src/ui/enclosure_list_view.c:267
msgid "MB"
msgstr "MB"

#: ../src/ui/enclosure_list_view.c:271
msgid "GB"
msgstr "GB"

#: ../src/ui/enclosure_list_view.c:275
#, c-format
msgid "%d%s"
msgstr "%d%s"

#. update list title
#: ../src/ui/enclosure_list_view.c:313
#, c-format
msgid "%d attachment"
msgid_plural "%d attachments"
msgstr[0] "%d Anhang"
msgstr[1] "%d Anhänge"

#: ../src/ui/enclosure_list_view.c:402 ../src/ui/subscription_dialog.c:355
msgid "Choose File"
msgstr "Datei wählen"

#: ../src/ui/enclosure_list_view.c:463
#, c-format
msgid "File Extension .%s"
msgstr "Dateiendung .%s"

#: ../src/ui/icons.c:54
#, c-format
msgid "Couldn't find pixmap file: %s"
msgstr "Konnte Pixmap-Datei nicht finden: %s"

#: ../src/ui/liferea_shell.c:396
#, c-format
msgid " (%d new)"
msgid_plural " (%d new)"
msgstr[0] " (%d neu)"
msgstr[1] " (%d neu)"

#: ../src/ui/liferea_shell.c:401
#, c-format
msgid "%d unread%s"
msgid_plural "%d unread%s"
msgstr[0] "%d ungelesen%s"
msgstr[1] "%d ungelesen%s"

#: ../src/ui/liferea_shell.c:758
msgid "Help Topics"
msgstr "Hilfe-Themen"

#: ../src/ui/liferea_shell.c:764
msgid "Quick Reference"
msgstr "Kurzreferenz"

#: ../src/ui/liferea_shell.c:770
msgid "FAQ"
msgstr "FAQ"

#: ../src/ui/liferea_shell.c:1041
#, c-format
msgid "Email command failed: %s"
msgstr "Email Kommando fehlgeschlagen: %s"

#: ../src/ui/search_dialog.c:107
msgid "Saved Search"
msgstr "Suche Speichern"

<<<<<<< HEAD
#: ../src/ui/auth_dialog.c:114
#, c-format
=======
#: ../src/ui/auth_dialog.c:114 ../glade/auth.ui.h:3
#, no-c-format
>>>>>>> 6a13f10b
msgid "Enter the username and password for \"%s\" (%s):"
msgstr "Bitte Benutzername und Passwort für \"%s\" (%s) eingeben:"

#: ../src/ui/auth_dialog.c:116
msgid "Unknown source"
msgstr "Unbekannte Quelle"

#: ../src/ui/ui_common.c:168 ../src/ui/feed_list_view.c:911
#: ../src/ui/feed_list_view.c:965
msgid "_Cancel"
msgstr "_Abbrechen"

#: ../src/ui/ui_common.c:211
msgid "All Files"
msgstr "Alle Dateien"

#: ../src/ui/feed_list_view.c:432
msgid "Liferea is in offline mode. No update possible."
msgstr "Liferea ist offline. Keine Aktualisierungen möglich."

#: ../src/ui/feed_list_view.c:478
msgid "all feeds"
msgstr "Alle Abonnements"

#: ../src/ui/feed_list_view.c:479
#, c-format
msgid "Mark %s as read ?"
msgstr "%s als gelesen markieren?"

#: ../src/ui/feed_list_view.c:483
#, c-format
msgid "Are you sure you want to mark all items in %s as read ?"
msgstr ""
"Sind Sie sicher, dass Sie alle Schlagzeilen von \"%s\" als gelesen markieren "
"wollen?"

#: ../src/ui/feed_list_view.c:621
msgid "(Empty)"
msgstr "(Leer)"

#: ../src/ui/feed_list_view.c:832
#, c-format
msgid ""
"%s\n"
"<i>Rebuilding</i>"
msgstr ""
"%s\n"
"<i>Erneuern</i>"

#: ../src/ui/feed_list_view.c:901
msgid "Deleting entry"
msgstr "Lösche Abonnement"

#: ../src/ui/feed_list_view.c:902
#, c-format
msgid "Are you sure that you want to delete \"%s\" and its contents?"
msgstr "Sind Sie sicher, dass sie \"%s\" und alle Inhalte löschen möchten?"

#: ../src/ui/feed_list_view.c:902
#, c-format
msgid "Are you sure that you want to delete \"%s\"?"
msgstr "Sind Sie sicher, dass Sie \"%s\" löschen wollen?"

#: ../src/ui/feed_list_view.c:912 ../src/ui/popup_menu.c:335
msgid "_Delete"
msgstr "_Löschen"

#: ../src/ui/feed_list_view.c:914
msgid "Deletion Confirmation"
msgstr "Lösch-Bestätigung"

#: ../src/ui/feed_list_view.c:953
#, c-format
msgid ""
"Are you sure that you want to add a new subscription with URL \"%s\"? "
"Another subscription with the same URL already exists (\"%s\")."
msgstr ""
"Soll das bereits existierende Abonnement mit der URL \"%s\" erneut "
"hinzugefügt werden. Es existiert bereits eine solches Abonnement (\"%s\")."

#: ../src/ui/feed_list_view.c:966
msgid "_Add"
msgstr "_Hinzufügen"

#: ../src/ui/feed_list_view.c:968
msgid "Adding Duplicate Subscription Confirmation"
msgstr "Hinzufügen eine Duplikates"

#: ../src/ui/item_list_view.c:115
msgid "This item has no link specified!"
msgstr "Diese Schlagzeile hat keinen Link!"

#: ../src/ui/item_list_view.c:482
msgid "*** No title ***"
msgstr "*** Kein Titel ***"

#: ../src/ui/item_list_view.c:486
msgid " <span background='red' color='black'> important </span> "
msgstr " <span background='red' color='black'> wichtig </span> "

#: ../src/ui/item_list_view.c:865
msgid "Headline"
msgstr "Schlagzeile"

#: ../src/ui/item_list_view.c:887
msgid "Date"
msgstr "Datum"

#: ../src/ui/item_list_view.c:1056
msgid "You must select a feed to delete its items!"
msgstr "Zum Löschen von Schlagzeilen muss ein Abonnement ausgewählt werden!"

#: ../src/ui/item_list_view.c:1072 ../src/ui/item_list_view.c:1150
#: ../src/ui/item_list_view.c:1165
msgid "No item has been selected"
msgstr "Es wurde keine Schlagzeile ausgewählt"

#: ../src/ui/popup_menu.c:102
msgid "Open In _Tab"
msgstr "In _Tab öffnen"

#: ../src/ui/popup_menu.c:106
msgid "_Open In Browser"
msgstr "Im _Browser öffnen"

#: ../src/ui/popup_menu.c:110
msgid "Open In _External Browser"
msgstr "Im _externen Browser öffnen"

#: ../src/ui/popup_menu.c:115
msgid "Email The Author"
msgstr "Email an den Autor"

#: ../src/ui/popup_menu.c:140
msgid "Copy to News Bin"
msgstr "In Sammelordner kopieren"

#: ../src/ui/popup_menu.c:148
#, c-format
msgid "_Bookmark at %s"
msgstr "_Lesezeichen mit %s"

#: ../src/ui/popup_menu.c:154
msgid "Copy Item _Location"
msgstr "_Link der Schlagzeile kopieren"

#: ../src/ui/popup_menu.c:163
msgid "Toggle _Read Status"
msgstr "Lesestatus ändern"

#: ../src/ui/popup_menu.c:167
msgid "Toggle Item _Flag"
msgstr "_Flagge setzen"

#: ../src/ui/popup_menu.c:171
msgid "R_emove Item"
msgstr "_Lösche Schlagzeile"

#: ../src/ui/popup_menu.c:200
msgid "Open Enclosure..."
msgstr "Öffne Anhang..."

#: ../src/ui/popup_menu.c:201
msgid "Save As..."
msgstr "Speichern unter..."

#: ../src/ui/popup_menu.c:202
msgid "Copy Link Location"
msgstr "Link kopieren"

#: ../src/ui/popup_menu.c:280
msgid "_Update"
msgstr "_Aktualisieren"

#: ../src/ui/popup_menu.c:282
msgid "_Update Folder"
msgstr "_Ordner _aktualisieren"

#: ../src/ui/popup_menu.c:292
msgid "New _Subscription..."
msgstr "_Neues Abonnement..."

#: ../src/ui/popup_menu.c:295
msgid "New _Folder..."
msgstr "Neuer _Ordner..."

#: ../src/ui/popup_menu.c:298
msgid "New S_earch Folder..."
msgstr "Neuer S_uchordner..."

#: ../src/ui/popup_menu.c:299
msgid "New S_ource..."
msgstr "Neue _Quelle..."

#: ../src/ui/popup_menu.c:300
msgid "New _News Bin..."
msgstr "Neuer Sa_mmelordner..."

#: ../src/ui/popup_menu.c:303
msgid "_New"
msgstr "_Neu"

#: ../src/ui/popup_menu.c:312
msgid "Sort Feeds"
msgstr "Abonnements sortieren"

#: ../src/ui/popup_menu.c:320
msgid "_Mark All As Read"
msgstr "Alle als gelesen _markieren"

#: ../src/ui/popup_menu.c:327
msgid "_Rebuild"
msgstr "_Neu Erzeugen"

#: ../src/ui/popup_menu.c:336
msgid "_Properties"
msgstr "_Eigenschaften"

#: ../src/ui/popup_menu.c:343
msgid "Convert To Local Subscriptions..."
msgstr "In lokales Abonnement umwandeln..."

#: ../src/ui/preferences_dialog.c:84
msgid "GNOME default"
msgstr "GNOME-Standard"

#: ../src/ui/preferences_dialog.c:85
msgid "Text below icons"
msgstr "Text unter Elementen"

#: ../src/ui/preferences_dialog.c:86
msgid "Text beside icons"
msgstr "Text neben Elementen"

#: ../src/ui/preferences_dialog.c:87
msgid "Icons only"
msgstr "Nur Symbole"

#: ../src/ui/preferences_dialog.c:88
msgid "Text only"
msgstr "Nur Text"

#: ../src/ui/preferences_dialog.c:96 ../src/ui/subscription_dialog.c:43
msgid "minutes"
msgstr "Minuten"

#: ../src/ui/preferences_dialog.c:97 ../src/ui/subscription_dialog.c:44
msgid "hours"
msgstr "Stunden"

#: ../src/ui/preferences_dialog.c:98 ../src/ui/subscription_dialog.c:45
msgid "days"
msgstr "Tage"

#: ../src/ui/preferences_dialog.c:103
msgid "Space"
msgstr "Leertaste"

#: ../src/ui/preferences_dialog.c:104
msgid "<Ctrl> Space"
msgstr "<Strg> Leertaste"

#: ../src/ui/preferences_dialog.c:105
msgid "<Alt> Space"
msgstr "<Alt> Leertaste"

#: ../src/ui/preferences_dialog.c:110
msgid "Normal View"
msgstr "Normale Ansicht"

#: ../src/ui/preferences_dialog.c:111
msgid "Wide View"
msgstr "Breite Ansicht"

#: ../src/ui/preferences_dialog.c:112
msgid "Combined View"
msgstr "Kombinierte Ansicht"

#: ../src/ui/preferences_dialog.c:467
msgid "Default Browser"
msgstr "Standard-Browser"

#: ../src/ui/preferences_dialog.c:469
msgid "Manual"
msgstr "Manuell"

#: ../src/ui/preferences_dialog.c:716
msgid "Type"
msgstr "Typ"

#: ../src/ui/preferences_dialog.c:719
msgid "Program"
msgstr "Programm"

#: ../src/ui/subscription_dialog.c:355 ../src/fl_sources/opml_source.c:379
msgid "_Open"
msgstr "_Öffnen"

#: ../src/ui/subscription_dialog.c:427
#, c-format
msgid "The provider of this feed suggests an update interval of %d minute."
msgid_plural ""
"The provider of this feed suggests an update interval of %d minutes."
msgstr[0] ""
"Der Anbieter dieses Abonnements schlägt ein Aktualisierungsintervall von %d "
"Minute vor."
msgstr[1] ""
"Der Anbieter dieses Abonnements schlägt ein Aktualisierungsintervall von %d "
"Minuten vor."

#: ../src/ui/subscription_dialog.c:431
msgid "This feed specifies no default update interval."
msgstr "Dieses Abonnement schlägt kein Aktualisierungsintervall vor."

#: ../src/ui/browser_tabs.c:262
msgid "Untitled"
msgstr "Ohne Titel"

#: ../src/parsers/atom10.c:241 ../src/parsers/pie_feed.c:141
msgid "Website"
msgstr "Webseite"

#: ../src/parsers/ns_ag.c:70
msgid "%b %d %H:%M"
msgstr "%b %d %H:%M"

#: ../src/fl_sources/default_source.c:139 ../glade/new_subscription.ui.h:1
#: ../glade/simple_subscription.ui.h:1
msgid "New Subscription"
msgstr "Neues Abonnement"

#: ../src/fl_sources/google_source.c:111
msgid "Google Reader"
msgstr "Google Reader"

#: ../src/fl_sources/opml_source.c:319
msgid "Planet, BlogRoll, OPML"
msgstr "Planet, BlogRoll, OPML"

#: ../src/fl_sources/opml_source.c:379
msgid "Choose OPML File"
msgstr "OPML-Datei wählen"

#: ../src/fl_sources/opml_source.h:28
msgid "New OPML Subscription"
msgstr "Neues OPML-Abonnement"

#: ../src/fl_sources/node_source.c:334
msgid "No feed list source types found!"
msgstr "Keine speziellen Quellen für Abonnements verfügbar!"

#: ../src/fl_sources/node_source.c:363
msgid "Source Type"
msgstr "Art der Quelle"

#: ../src/fl_sources/node_source.c:414
#, c-format
msgid "Login for '%s' has not yet completed! Please wait until login is done."
msgstr ""
"Login für »%s« ist noch nicht abgeschlossen! Bitte warten Sie bis der Login "
"abgeschlossen ist."

#. FIXME: something is not perfect, because if you immediately
#. remove the subscription tree afterwards there is a double free
#: ../src/fl_sources/node_source.c:580
#, c-format
msgid "The '%s' subscription was successfully converted to local feeds!"
msgstr ""
"Das »%s« Abonement wurde erfolgreich in ein lokales Abonnement umgewandelt!"

#: ../src/fl_sources/reedah_source.c:103
#: ../src/fl_sources/theoldreader_source.c:104
msgid "Login failed!"
msgstr "Login fehlgeschlagen!"

#: ../src/fl_sources/reedah_source.c:312
msgid "Reedah"
msgstr "Reedah"

#: ../src/fl_sources/reedah_source_feed.c:154
msgid "Could not parse JSON returned by Reedah API!"
msgstr "Could not parse JSON returned by Reedah API!"

#: ../src/fl_sources/ttrss_source.c:224 ../src/fl_sources/ttrss_source.c:283
msgid "TinyTinyRSS HTTP API not reachable!"
msgstr "Die TinyTinyRSS HTTP API ist nicht erreichbar!"

#: ../src/fl_sources/ttrss_source.c:231
msgid ""
"TinyTinyRSS subscribing to feed failed! Check if you really passed a feed "
"URL!"
msgstr ""
"Das Abonnieren eines Abonnements mit TinyTinyRSS ist fehlgeschlagen! Bitte "
"prüfen Sie den Feed-Link!"

#: ../src/fl_sources/ttrss_source.c:290
msgid "TinyTinyRSS unsubscribing feed failed!"
msgstr "Das Entfernen eines Abonnements aus TinyTinyRSS ist fehlgeschlagen!"

#: ../src/fl_sources/ttrss_source.c:307
#, c-format
msgid ""
"This TinyTinyRSS version does not support removing feeds. Upgrade to version "
"%s or later!"
msgstr ""
"Die von Ihnen verwendete Version von TinyTinyRSS erlaubt das Entfernen von "
"Abonnements noch nicht. Bitte aktualisieren Sie auf Version %s oder neuer!"

#: ../src/fl_sources/ttrss_source.c:427
msgid "Tiny Tiny RSS"
msgstr "Tiny Tiny RSS"

#: ../src/fl_sources/ttrss_source_feed.c:150
msgid "Could not parse JSON returned by TinyTinyRSS API!"
msgstr "Die JSON -Antwort der TinyTinyRSS-API ist fehlerhaft!"

#: ../src/fl_sources/theoldreader_source.c:310
msgid "TheOldReader"
msgstr "TheOldReader"

#: ../src/webkit/liferea_web_view.c:176
msgid "Open Link In _Tab"
msgstr "Link in _Tab öffnen"

#: ../src/webkit/liferea_web_view.c:177
msgid "Open Link In Browser"
msgstr "Im _Browser öffnen"

#: ../src/webkit/liferea_web_view.c:178
msgid "Open Link In External Browser"
msgstr "Im _externen Browser öffnen"

#: ../src/webkit/liferea_web_view.c:184
#, c-format
msgid "_Bookmark Link at %s"
msgstr "_Lesezeichen mit %s"

#: ../src/webkit/liferea_web_view.c:191
msgid "_Copy Link Location"
msgstr "_Link kopieren"

#: ../src/webkit/liferea_web_view.c:194
msgid "_View Image"
msgstr "B_ild Anzeigen"

#: ../src/webkit/liferea_web_view.c:195
msgid "_Copy Image Location"
msgstr "Bild _Link kopieren"

#: ../src/webkit/liferea_web_view.c:198
msgid "S_ave Link As"
msgstr "Link Speichern _unter"

#: ../src/webkit/liferea_web_view.c:201
msgid "S_ave Image As"
msgstr "B_ild Speichern Als"

#: ../src/webkit/liferea_web_view.c:208
msgid "_Subscribe..."
msgstr "_Abonnieren..."

#: ../src/webkit/liferea_web_view.c:212
msgid "_Copy"
msgstr "_Kopieren"

#: ../src/webkit/liferea_web_view.c:218
msgid "_Increase Text Size"
msgstr "Schriftgrad ver_größern"

#: ../src/webkit/liferea_web_view.c:219
msgid "_Decrease Text Size"
msgstr "Schriftgrad ver_kleinern"

#: ../plugins/headerbar.py:63
msgid "Previous Item"
msgstr "Vorherige Schlagzeile"

#: ../plugins/headerbar.py:69
msgid "Next Item"
msgstr "Nächste Schlagzeile"

#: ../plugins/headerbar.py:77
msgid "_Next Unread Item"
msgstr "Nächste _Ungelesene"

#: ../plugins/headerbar.py:85
msgid "_Mark Items Read"
msgstr "Als gelesen _markieren"

#: ../plugins/headerbar.py:104
msgid "Search All Feeds..."
msgstr "Alle Feeds durchsuchen..."

#: ../glade/about.ui.h:1
msgid "About"
msgstr "Info"

#: ../glade/about.ui.h:2
msgid "Liferea is a news aggregator for GTK+"
msgstr "Liferea ist ein News-Aggregator für GTK+"

#: ../glade/about.ui.h:3
msgid "Liferea Homepage"
msgstr "Liferea-Webseite"

#: ../glade/auth.ui.h:1
msgid "Authentication"
msgstr "Authentifizierung"

<<<<<<< HEAD
#: ../glade/auth.ui.h:3
#, fuzzy, no-c-format
msgid "Enter the username and password for \"%s\" (%s)"
msgstr "Bitte Benutzername und Passwort für \"%s\" (%s) eingeben:"

=======
>>>>>>> 6a13f10b
#: ../glade/auth.ui.h:4 ../glade/properties.ui.h:31
msgid "User_name:"
msgstr "_Benutzername:"

#: ../glade/auth.ui.h:5 ../glade/properties.ui.h:32
msgid "_Password:"
msgstr "_Passwort:"

#: ../glade/enclosure_handler.ui.h:1
msgid "Open Enclosure"
msgstr "Öffne Anhang"

#: ../glade/enclosure_handler.ui.h:2
msgid "Open an enclosure of type:"
msgstr "Herunterladen eines Anhangs vom Typ:"

#: ../glade/enclosure_handler.ui.h:3
msgid ""
"_What should Liferea do with this enclosure? Please enter the command you "
"want to be executed below. The enclosures URL will be supplied as an "
"argument for this command:"
msgstr ""
"Was soll Liferea mit diesem Anhangstyp tun? Bitte geben Sie den Befehl zur "
"Ausführung an. Die Adresse des Anhangs wird als Argument mitgegeben:"

#: ../glade/enclosure_handler.ui.h:4
msgid "_Browse"
msgstr "_Durchsuchen"

#: ../glade/enclosure_handler.ui.h:5
msgid "_Do this automatically for enclosures like this from now on."
msgstr "_Tue dies von nun an automatisch für Dateien dieses Typs."

#: ../glade/mainwindow.ui.h:2
msgid "page 1"
msgstr ""

#: ../glade/mainwindow.ui.h:3
msgid "page 2"
msgstr ""

#: ../glade/mainwindow.ui.h:4
msgid "page 3"
msgstr ""

#: ../glade/mainwindow.ui.h:5 ../glade/prefs.ui.h:23
msgid "Headlines"
msgstr "Schlagzeilen"

#: ../glade/mark_read_dialog.ui.h:1
msgid "Mark all as read ?"
msgstr "Alle als gelesen markieren?"

#: ../glade/mark_read_dialog.ui.h:2
msgid "Mark all as read"
msgstr "Alle als gelesen markieren"

#: ../glade/mark_read_dialog.ui.h:3
msgid "Do not ask again"
msgstr "Nicht erneut fragen"

#: ../glade/new_folder.ui.h:1
msgid "New Folder"
msgstr "Neuer Ordner"

#: ../glade/new_folder.ui.h:2
msgid "_Folder name:"
msgstr "_Ordnername:"

#: ../glade/new_newsbin.ui.h:1
msgid "Create News Bin"
msgstr "Neuer Sammelordner"

#: ../glade/new_newsbin.ui.h:2
msgid "_News Bin Name:"
msgstr "_Name des Sammelordners:"

#: ../glade/new_subscription.ui.h:2 ../glade/properties.ui.h:11
msgid "Feed Source"
msgstr "Abonnement-Quelle"

#: ../glade/new_subscription.ui.h:3 ../glade/properties.ui.h:12
msgid "Source Type:"
msgstr "Art der Quelle:"

#: ../glade/new_subscription.ui.h:4 ../glade/properties.ui.h:13
msgid "_URL"
msgstr "_Adresse"

#: ../glade/new_subscription.ui.h:5 ../glade/properties.ui.h:14
msgid "_Command"
msgstr "_Befehl"

#: ../glade/new_subscription.ui.h:6 ../glade/properties.ui.h:15
msgid "_Local File"
msgstr "Lokale _Datei"

#: ../glade/new_subscription.ui.h:7 ../glade/properties.ui.h:16
msgid "Select File..."
msgstr "Datei auswählen..."

#: ../glade/new_subscription.ui.h:8 ../glade/properties.ui.h:17
msgid "_Source:"
msgstr "_Quelle:"

#: ../glade/new_subscription.ui.h:9
msgid "Download / Postprocessing"
msgstr "Download / Nachbearbeitung"

#: ../glade/new_subscription.ui.h:10 ../glade/properties.ui.h:30
msgid "_Don't use proxy for download"
msgstr "_Proxy beim Herunterladen nicht nutzen"

#: ../glade/new_subscription.ui.h:11 ../glade/properties.ui.h:18
msgid "Use conversion _filter"
msgstr "_Benutze einen Filter zum Konvertieren"

#: ../glade/new_subscription.ui.h:12
msgid ""
"Liferea can use external filter plugins in order to access feeds and "
"directories in non-supported formats.  See the documentation for more "
"information."
msgstr ""
"Liferea kann externe Filter-Plugins benutzen, um Abonnements in nicht "
"unterstützten Formaten zu lesen. Die Dokumentation enthält weitere "
"Informationen."

#: ../glade/new_subscription.ui.h:13 ../glade/properties.ui.h:20
msgid "Convert _using:"
msgstr "Konvertiere _mit:"

#: ../glade/node_source.ui.h:1
msgid "Source Selection"
msgstr "Auswahl der Quelle"

#: ../glade/node_source.ui.h:2
msgid "_Select the source type you want to add..."
msgstr "Bitte den gewünschten Quellentyp auswählen..."

#: ../glade/opml_source.ui.h:1
msgid "Add OPML/Planet"
msgstr "Neue OPML/Planet-Quelle"

#: ../glade/opml_source.ui.h:2
msgid ""
"Please specify a local file or an URL pointing to a valid OPML feed list."
msgstr ""
"Bitte geben Sie eine lokale Datei oder URL an unter der Liferea eine valide "
"OPML-Feed-Liste findet."

#: ../glade/opml_source.ui.h:3
msgid "_Location"
msgstr "_Ort"

#: ../glade/opml_source.ui.h:4
msgid "_Select File"
msgstr "Datei au_swählen"

#: ../glade/prefs.ui.h:1
msgid "Liferea Preferences"
msgstr "Liferea-Einstellungen"

#: ../glade/prefs.ui.h:2
msgid "Feed Cache Handling"
msgstr "Abonnement-Cache"

#: ../glade/prefs.ui.h:3
msgid "Default _number of items per feed to save:"
msgstr "Vorgegebene _Anzahl zu sichernder Schlagzeilen:"

#: ../glade/prefs.ui.h:4 ../glade/properties.ui.h:27
msgid "0"
msgstr ""

#: ../glade/prefs.ui.h:5
msgid "Feed Update Settings"
msgstr "Aktualisieren von Abonnements"

#. Feed update interval hint in preference dialog.
#: ../glade/prefs.ui.h:7
msgid ""
"Note: <i>Please remember to set a reasonable refresh time. Usually it is a "
"waste of bandwidth to poll feeds more often than each hour.</i>"
msgstr ""
"Hinweis: <i>Es ist wichtig, ein sinnvolles Intervall anzugeben. Eine "
"Aktualisierung öfter als einmal in der Stunde ist meist nur "
"Bandbreitenverschwendung.</i>"

#: ../glade/prefs.ui.h:8
msgid "_Update all subscriptions at startup."
msgstr "Aktualisieren aller Abonnements beim Start."

#: ../glade/prefs.ui.h:9
msgid "Default Feed Refresh _Interval:"
msgstr "Vorgegebenes Aktualisierungsintervall:"

#: ../glade/prefs.ui.h:10 ../glade/properties.ui.h:6
msgid "1"
msgstr ""

#: ../glade/prefs.ui.h:11
msgid "Feeds"
msgstr "Abonnements"

#: ../glade/prefs.ui.h:12
msgid "Folder Display Settings"
msgstr "Anzeigen von Ordnern"

#: ../glade/prefs.ui.h:13
msgid "_Show the items of all child feeds when a folder is selected."
msgstr "Beim _Auswählen Schlagzeilen aller enthaltenen Abonnements zeigen."

#: ../glade/prefs.ui.h:14
msgid "_Hide read items."
msgstr "_Gelesene Schlagzeilen verbergen."

#: ../glade/prefs.ui.h:15
msgid "Feed Icons (Favicons)"
msgstr "Abonnementsymbole (Favicons)"

#: ../glade/prefs.ui.h:16
msgid "_Update all favicons now"
msgstr "Alle Symbole _aktualisieren"

#: ../glade/prefs.ui.h:17
msgid "Folders"
msgstr "Ordner"

#: ../glade/prefs.ui.h:18
msgid "Reading Headlines"
msgstr "Lesen von Schlagzeilen"

#: ../glade/prefs.ui.h:19
msgid "_Skim through articles with:"
msgstr "Durch Artikel _blättern mit:"

#: ../glade/prefs.ui.h:20
msgid "_Default View Mode:"
msgstr "_Standardansicht:"

#: ../glade/prefs.ui.h:21
msgid "Web Integration"
msgstr "Web-Integration"

#: ../glade/prefs.ui.h:22
msgid "_Post Bookmarks to"
msgstr "_Lesezeichen mit"

#: ../glade/prefs.ui.h:24
msgid "Internal Browser Settings"
msgstr "Einstellungen für internen Browser"

#: ../glade/prefs.ui.h:25
msgid "Open links in Liferea's _window."
msgstr "Öffne Links im Liferea-_Fenster."

#: ../glade/prefs.ui.h:26
msgid "_Disable Javascript."
msgstr "Javascript _deaktivieren."

#: ../glade/prefs.ui.h:27
msgid "_Enable browser plugins."
msgstr "_Browser-Plugins aktivieren."

#: ../glade/prefs.ui.h:28
msgid "External Browser Settings"
msgstr "Einstellungen für externen Browser"

#: ../glade/prefs.ui.h:29
msgid "_Browser:"
msgstr "_Browser:"

#: ../glade/prefs.ui.h:30
msgid "_Manual:"
msgstr "_Manuell:"

#: ../glade/prefs.ui.h:32
#, no-c-format
msgid "<small>(%s for URL)</small>"
msgstr "<small>(%s für URL)</small>"

#: ../glade/prefs.ui.h:33
msgid "Browser"
msgstr "Browser"

#: ../glade/prefs.ui.h:34
msgid "Toolbar Settings"
msgstr "Aussehen der Werkzeugleiste"

#: ../glade/prefs.ui.h:35
msgid "_Hide toolbar."
msgstr "_Werkzeugleiste verbergen."

#: ../glade/prefs.ui.h:36
msgid "Toolbar _button labels:"
msgstr "_Knopfbeschriftungen in Werkzeugleiste:"

#: ../glade/prefs.ui.h:37
msgid "Other"
msgstr "Andere"
<<<<<<< HEAD

#: ../glade/prefs.ui.h:38
msgid "Ask for confirmation when marking all items as read"
msgstr "Bestätigen wenn alle Schlagzeilen als gelesen markiert werden"

#: ../glade/prefs.ui.h:39
msgid "Desktop"
msgstr ""

=======

#: ../glade/prefs.ui.h:38
msgid "Ask for confirmation when marking all items as read"
msgstr "Bestätigen wenn alle Schlagzeilen als gelesen markiert werden"

#: ../glade/prefs.ui.h:39
msgid "GUI"
msgstr "Oberfläche"

>>>>>>> 6a13f10b
#: ../glade/prefs.ui.h:40
msgid "HTTP Proxy Server"
msgstr "HTTP-Proxy-Server"

#: ../glade/prefs.ui.h:41
msgid "_Auto Detect (GNOME or environment)"
msgstr "_Automatisch (GNOME oder Umgebung)"

#: ../glade/prefs.ui.h:42
msgid "_No Proxy"
msgstr "Kei_n Proxy"

#: ../glade/prefs.ui.h:43
msgid "_Manual Setting:"
msgstr "_Manuelle Einstellung:"

#: ../glade/prefs.ui.h:44
msgid "Proxy _Host:"
msgstr "Proxy-_Host:"

#: ../glade/prefs.ui.h:45
msgid "Proxy _Port:"
msgstr "Proxy-_Port:"

#: ../glade/prefs.ui.h:46
msgid "Use Proxy Au_thentication"
msgstr "Proxy-Au_thentifikation benutzen"

#: ../glade/prefs.ui.h:47
msgid "Proxy _Username:"
msgstr "Proxy-_Benutzer:"

#: ../glade/prefs.ui.h:48
msgid "Proxy Pass_word:"
msgstr "Proxy-_Passwort:"

#: ../glade/prefs.ui.h:49
msgid ""
"Your version of WebKitGTK+ is older than 2.15.3. It doesn't support per "
"application proxy settings. The system's default proxy settings will be used."
msgstr ""
"Die von Ihnen verwendete Version von WebKitGTK+ ist älter als 2.15.3 und "
"unterstützt das Ändern des Proxies durch Liferea noch nicht. Es wird die "
"System Proxy Einstellungen verwendet."

#: ../glade/prefs.ui.h:50
msgid "Proxy"
msgstr "Proxy"

#: ../glade/prefs.ui.h:51
msgid "Privacy Settings"
msgstr "Privatsphäre"

#: ../glade/prefs.ui.h:52
msgid "Tell sites that I do _not want to be tracked"
msgstr "Webseiten eine \"Do Not Track\" Information _senden"

#: ../glade/prefs.ui.h:53
msgid "Privacy"
msgstr "Privatsphäre"

#: ../glade/prefs.ui.h:54
msgid "Downloading Enclosures"
msgstr "Herunterladen von Anhängen"

#: ../glade/prefs.ui.h:55
msgid "_Download using"
msgstr "_Herunterladen mit"

#: ../glade/prefs.ui.h:57
#, no-c-format
msgid "custom-command %s"
msgstr "custom-command %s"

#: ../glade/prefs.ui.h:58
msgid "Opening Enclosures"
msgstr "Öffnen von Anhängen"

#: ../glade/prefs.ui.h:59
msgid "Enclosures"
msgstr "Anhänge"

#: ../glade/properties.ui.h:1
msgid "Subscription Properties"
msgstr "Eigenschaften des Abonnements"

#: ../glade/properties.ui.h:2
msgid "Feed _Name"
msgstr "Abonnement-_Name"

#: ../glade/properties.ui.h:3
msgid "Update _Interval"
msgstr "_Aktualisierungsintervall"

#: ../glade/properties.ui.h:4
msgid "_Use global default update interval."
msgstr "_Standardeinstellungen verwenden."

#: ../glade/properties.ui.h:5
msgid "_Feed specific update interval of"
msgstr "_Benutzerdefinierte Aktualisierung alle"

#: ../glade/properties.ui.h:7
msgid "_Don't update this feed automatically."
msgstr "_Keine automatische Aktualisierung."

#: ../glade/properties.ui.h:9
#, no-c-format
msgid "This feed provider suggests an update interval of %d minutes."
msgstr ""
"Der Anbieter dieses Abonnements schlägt ein Aktualisierungsintervall von %d "
"Minuten vor."

#: ../glade/properties.ui.h:10
msgid "General"
msgstr "Allgemein"

#: ../glade/properties.ui.h:19
msgid ""
"Liferea can use external filter scripts in order to access feeds and "
"directories in non-supported formats."
msgstr ""
"Liferea kann externe Filter-Plugins benutzen, um Abonnements in nicht "
"unterstützten Formaten zu lesen."

#: ../glade/properties.ui.h:22
msgid ""
"The cache setting controls if the contents of feeds are saved when Liferea "
"exits. Marked items are always saved to the cache."
msgstr ""
"Diese Einstellung kontrolliert, ob und wieviele Schlagzeilen dieses "
"Abonnements dauerhaft gespeichert werden."

#: ../glade/properties.ui.h:23
msgid "_Default cache settings"
msgstr "_Standardeinstellungen verwenden"

#: ../glade/properties.ui.h:24
msgid "Di_sable cache"
msgstr "Cache d_eaktivieren"

#: ../glade/properties.ui.h:25
msgid "_Unlimited cache"
msgstr "Schlagzeilen _unbegrenzt speichern"

#: ../glade/properties.ui.h:26
msgid "_Number of items to save:"
msgstr "Default-_Anzahl zu speichernder Schlagzeilen:"

#: ../glade/properties.ui.h:28
msgid "Archive"
msgstr "Archiv"

#: ../glade/properties.ui.h:29
msgid "Use HTTP _authentication"
msgstr "HTTP-_Authentifikation benutzen"

#: ../glade/properties.ui.h:33
msgid "Download"
msgstr "Download"

#: ../glade/properties.ui.h:34
msgid "_Automatically download all enclosures of this feed."
msgstr "_Alle Anhänge dieses Abonnements automatisch herunterladen."

#: ../glade/properties.ui.h:35
msgid "Auto-_load item link in configured browser when selecting articles."
msgstr "_Link beim Auswählen der Schlagzeile automatisch öffnen."

#: ../glade/properties.ui.h:36
msgid "Ignore _comment feeds for this subscription."
msgstr "Ignoriere _Kommentarfeeds dieses Abonnements."

#: ../glade/properties.ui.h:37
msgid "_Mark downloaded items as read."
msgstr "_Markiere heruntergeladene Schlagzeilen als gelesen."

#: ../glade/properties.ui.h:38
msgid "Extract full content from HTML5 and Google AMP"
msgstr "Vollen Artikel aus HTML5 und Google AMP Seiten extrahieren"

#: ../glade/properties.ui.h:39
msgid "Advanced"
msgstr "Erweitert"

#: ../glade/reedah_source.ui.h:1
msgid "Add Reedah Account"
msgstr "Neues Reedah-Konto"

#: ../glade/reedah_source.ui.h:2
msgid "Please enter your Reedah account settings."
msgstr "Bitte geben Sie Ihre Reedah-Kontodaten ein."

#: ../glade/reedah_source.ui.h:3 ../glade/theoldreader_source.ui.h:3
#: ../glade/ttrss_source.ui.h:4
msgid "_Password"
msgstr "_Passwort"

#: ../glade/reedah_source.ui.h:4 ../glade/theoldreader_source.ui.h:4
msgid "_Username (Email)"
msgstr "_Benutzername (Email)"

#: ../glade/rename_node.ui.h:1
msgid "Rename"
msgstr "Umbenennen"

#: ../glade/rename_node.ui.h:2
msgid "_New Name:"
msgstr "_Neuer Name:"

#: ../glade/search_folder.ui.h:1
msgid "Search Folder Properties"
msgstr "Suchordner-Eigenschaften"

#: ../glade/search_folder.ui.h:2
msgid "Search _Name:"
msgstr "_Name der Suche:"

#: ../glade/search_folder.ui.h:3 ../glade/search.ui.h:3
msgid "Find Items that meet the following criteria"
msgstr "Suche Abonnements die den folgenden Kriterien entsprechen"

#: ../glade/search_folder.ui.h:4 ../glade/search.ui.h:4
msgid "A_ny Rule Matches"
msgstr "Ei_ne Regel trifft zu"

#: ../glade/search_folder.ui.h:5 ../glade/search.ui.h:5
msgid "_All Rules Must Match"
msgstr "_Alle Regeln treffen zu"

#: ../glade/search.ui.h:1
msgid "Advanced Search"
msgstr "Erweiterte Suche"

#: ../glade/search.ui.h:2
msgid "_Search Folder..."
msgstr "_Suchordner..."

#: ../glade/simple_search.ui.h:1
msgid "Search All Feeds"
msgstr "Alle Abonnements durchsuchen"

#: ../glade/simple_search.ui.h:2
msgid "_Advanced..."
msgstr "_Erweitert..."

#: ../glade/simple_search.ui.h:3
msgid ""
"Starts searching for the specified text in all feeds. The search result will "
"appear in the item list."
msgstr ""
"Startet die Suche nach dem angegebenen Text in allen Abonnements. Alle "
"Treffer werden in der Liste der Schlagzeilen angezeigt."

#: ../glade/simple_search.ui.h:4
msgid "_Search for:"
msgstr "_Suche nach:"

#: ../glade/simple_search.ui.h:5
msgid ""
"Enter a search string Liferea should find either in a items title or in its "
"content."
msgstr ""
"Geben Sie einen Suchbegriff ein, nach dem in Titel und Text aller "
"Schlagzeilen gesucht werden soll."

#: ../glade/simple_subscription.ui.h:2
msgid "Advanced..."
msgstr "Erweitert..."

#: ../glade/simple_subscription.ui.h:3
msgid "Feed _Source"
msgstr "Abonnement-_Quelle"

#: ../glade/simple_subscription.ui.h:4
msgid ""
"Enter a website location to use feed autodiscovery or in case you know it "
"the exact feed location."
msgstr ""
"Bitte die Adresse einer Webseite oder wenn bekannt die exakte Adresse eines "
"Feeds angeben."

#: ../glade/theoldreader_source.ui.h:1
msgid "Add TheOldReader Account"
msgstr "Neues TheOldReader-Konto"

#: ../glade/theoldreader_source.ui.h:2
msgid "Please enter your TheOldReader account settings."
msgstr "Bitte geben Sie Ihre TheOldReader-Kontodaten ein."

#: ../glade/ttrss_source.ui.h:1
msgid "Add Tiny Tiny RSS Account"
msgstr "Neuer Tiny Tiny RSS-Konto"

#: ../glade/ttrss_source.ui.h:2
msgid "Please enter your TinyTinyRSS account settings."
msgstr "Bitte geben Sie Ihre TinyTinyRSS-Kontodaten ein."

#: ../glade/ttrss_source.ui.h:3
msgid "_Server URL"
msgstr "Server-URL"

#: ../glade/ttrss_source.ui.h:5
msgid "_Username"
msgstr "_Benutzername"

#: ../glade/update_monitor.ui.h:1
msgid "Update Monitor"
msgstr "Aktualisierungsstatus"

#: ../glade/update_monitor.ui.h:2
msgid "Stop All"
msgstr ""

#: ../glade/update_monitor.ui.h:3
msgid "_Pending Requests"
msgstr "_Warteschlange"

#: ../glade/update_monitor.ui.h:4
msgid "_Downloading Now"
msgstr "_In Bearbeitung"

<<<<<<< HEAD
#~ msgid "GUI"
#~ msgstr "Oberfläche"

#~ msgid "Cancel All"
#~ msgstr "_Alle abbrechen"

=======
>>>>>>> 6a13f10b
#~ msgid "Updating favicon for \"%s\""
#~ msgstr "Aktualisiere Symbol für Abonnement \"%s\""

#~ msgid "_Subscriptions"
#~ msgstr "_Abonnements"

#~ msgid "Update _All"
#~ msgstr "_Alle aktualisieren"

#~ msgid "Updates all subscriptions."
#~ msgstr "Aktualisieren aller Abonnements."

#~ msgid "Mark All As _Read"
#~ msgstr "Alle als gelesen markieren"

#~ msgid "Marks read every item of every subscription."
#~ msgstr "Markiert alle Schlagzeilen des Abonnements als gelesen."

#~ msgid "_Import Feed List..."
#~ msgstr "Abonnements _importieren..."

#~ msgid "Imports an OPML feed list."
#~ msgstr "Importiert Abonnements aus einer OPML Datei."

#~ msgid "_Export Feed List..."
#~ msgstr "Abonnements _exportieren..."

#~ msgid "Exports the feed list as OPML."
#~ msgstr "Exportiert alle Abonnements als OPML Datei."

#~ msgid "_Quit"
#~ msgstr "_Beenden"

#~ msgid "_Feed"
#~ msgstr "_Abonnement"

#~ msgid "Remove _All Items"
#~ msgstr "Lösche _alle Schlagzeilen"

#~ msgid "Removes all items of the currently selected feed."
#~ msgstr "Löscht alle Schlagzeilen des ausgewählten Abonnements."

#~ msgid "_Item"
#~ msgstr "_Schlagzeile"

#~ msgid "_View"
#~ msgstr "_Ansicht"

#~ msgid "Increases the text size of the item view."
#~ msgstr "Vergrößern des Schriftgrades der Schlagzeilenansicht."

#~ msgid "Decreases the text size of the item view."
#~ msgstr "Verkleinern des Schriftgrades der Schlagzeilenansicht."

#~ msgid "_Tools"
#~ msgstr "_Tools"

#~ msgid "_Update Monitor"
#~ msgstr "_Aktualisierungsstatus"

#~ msgid "Show a list of all feeds currently in the update queue"
#~ msgstr "Eine Liste aller zur Zeit laufenden Aktualisierungen anzeigen."

#~ msgid "_Preferences"
#~ msgstr "_Einstellungen"

#~ msgid "Edit Preferences."
#~ msgstr "Einstellungen ändern."

#~ msgid "S_earch"
#~ msgstr "_Suche"

#~ msgid "Show the search dialog."
#~ msgstr "Öffnen des Suchdialogs."

#~ msgid "_Help"
#~ msgstr "_Hilfe"

#~ msgid "_Contents"
#~ msgstr "_Inhalt"

#~ msgid "View help for this application."
#~ msgstr "Die Hilfe für diese Anwendung anzeigen."

#~ msgid "_Quick Reference"
#~ msgstr "_Kurzreferenz"

#~ msgid "View a list of all Liferea shortcuts."
#~ msgstr "Eine Liste aller Tastenkürzel zeigen."

#~ msgid "_FAQ"
#~ msgstr "_FAQ"

#~ msgid "View the FAQ for this application."
#~ msgstr "Häufig gestellte Fragen für diese Anwendung anzeigen."

#~ msgid "_About"
#~ msgstr "_Info"

#~ msgid "Shows an about dialog."
#~ msgstr "Anzeigen \"Über\"-Dialogs."

#~ msgid "_Normal View"
#~ msgstr "_Normale Ansicht"

#~ msgid "Set view mode to mail client mode."
#~ msgstr "Ansicht wie eine Email-Anwendung verwenden."

#~ msgid "_Wide View"
#~ msgstr "_Breite Ansicht"

#~ msgid "Set view mode to use three vertical panes."
#~ msgstr "Ansicht mit drei vertikalen Spalten verwenden."

#~ msgid "_Combined View"
#~ msgstr "_Kombinierte Ansicht"

#~ msgid "Set view mode to two pane mode."
#~ msgstr ""
#~ "Ansicht mit zwei Spalten und einer kombinierten Schlagzeilenansicht "
#~ "verwenden."

#~ msgid "_Reduced Feed List"
#~ msgstr "_Reduzierte Abonnements"

#~ msgid "Hide feeds with no unread items."
#~ msgstr "Verberge Abonnements ohne ungelesene Schlagzeilen."

#~ msgid "_New Subscription..."
#~ msgstr "_Neues Abonnement..."

#~ msgid "Adds a subscription to the feed list."
#~ msgstr "Neues Abonnement hinzufügen."

#~ msgid "Adds a folder to the feed list."
#~ msgstr "Einen Ordner der Liste der Abonnements hinzufügen."

#~ msgid "Adds a new search folder to the feed list."
#~ msgstr "Einen neuen Suchordner zu den Abonnements hinzufügen."

#~ msgid "New _Source..."
#~ msgstr "Neue _Quelle..."

#~ msgid "Adds a new feed list source."
#~ msgstr "Eine neue Quelle zu den Abonnements hinzufügen."

#~ msgid "Adds a new news bin."
#~ msgstr "Einen neuen Sammelordner zu den Abonnements hinzufügen."

#~ msgid ""
#~ "Marks all items of the selected feed list node / in the item list as read."
#~ msgstr ""
#~ "Markiert alle Schlagzeilen des ausgewählten Abonnement oder aller "
#~ "Abonnements des ausgewählten Ordners als gelesen."

#~ msgid ""
#~ "Updates the selected subscription or all subscriptions of the selected "
#~ "folder."
#~ msgstr ""
#~ "Aktualisiert das ausgewählte Abonnement oder alle Abonnements des "
#~ "ausgewählten Ordners."

#~ msgid "Opens the property dialog for the selected subscription."
#~ msgstr "Öffnet den Eigenschaften-Dialog für das ausgewählte Abonnement."

#~ msgid "_Remove"
#~ msgstr "_Löschen"

#~ msgid "Removes the selected subscription."
#~ msgstr "Entfernt das ausgewählte Abonnement."

#~ msgid "Toggles the read status of the selected item."
#~ msgstr "Ändert den Lesestatus der gewählten Schlagzeile."

#~ msgid "Toggles the flag status of the selected item."
#~ msgstr "Ändert den Markierungsstatus der gewählten Schlagzeile."

#~ msgid "R_emove"
#~ msgstr "_Löschen"

#~ msgid "Removes the selected item."
#~ msgstr "Entfernt die ausgewählte Schlagzeile."

#~ msgid "Launches the item's link in a new Liferea browser tab."
#~ msgstr "Öffnet die ausgewählten Schlagzeile in einem neuen Tab in Liferea."

#~ msgid "Launches the item's link in the Liferea item pane."
#~ msgstr "Öffnet die ausgewählte Schlagzeile in Liferea."

#~ msgid "Launches the item's link in the configured external browser."
#~ msgstr ""
#~ "Öffnet die ausgewählten Schlagzeile im konfigurierten externen Browser."

#~ msgid "_Fullscreen"
#~ msgstr "Vollbild"

#~ msgid "Browse at full screen"
#~ msgstr "Im Vollbildmodus lesen"

#~ msgid "_Work Offline"
#~ msgstr "_Offline arbeiten"

#~ msgid "_Update All"
#~ msgstr "_Alle aktualisieren"

#~ msgid "_Show Liferea"
#~ msgstr "Liferea anzeigen"

#~ msgid "InoReader"
#~ msgstr "InoReader"

#~ msgid ""
#~ "Note: <i>The username and password will be saved to your Liferea feedlist "
#~ "file without using encryption.</i>"
#~ msgstr ""
#~ "Hinweis: <i>Benutzername und Passwort werden durch Liferea "
#~ "unverschlüsselt mit der Liste der Abonnements gespeichert.</i>"

#~ msgid "Add Google Reader Account"
#~ msgstr "Neues Google-Reader-Konto"

#~ msgid "Please enter your Google Reader account settings."
#~ msgstr "Bitte geben Sie Ihre Google-Reader-Kontodaten ein."

#~ msgid "Add InoReader Account"
#~ msgstr "Neues InoReader-Konto"

#~ msgid "Please enter your InoReader account settings."
#~ msgstr "Bitte geben Sie Ihre InoReader-Kontodaten ein."

#~ msgid "View Headlines"
#~ msgstr "Schlagzeilen anzeigen"

#~ msgid "Plugins"
#~ msgstr "Plugins"

#~ msgid "Feed Name"
#~ msgstr "Abonnement-Name"

#~ msgid "normal view"
#~ msgstr "Normale Ansicht"

#~ msgid "wide view"
#~ msgstr "Breite Ansicht"

#~ msgid "combined view"
#~ msgstr "Kombinierte Ansicht"

#~ msgid "Liferea, the Linux Feed Reader"
#~ msgstr "Liferea, der Linux Feed Reader"

#~ msgid "For more information, please visit https://lzone.de/liferea/"
#~ msgstr "Weitere Informationen auf https://lzone.de/liferea/"

#~ msgid "_Open Link In Browser"
#~ msgstr "Im _Browser öffnen"

#~ msgid "_Open Link In External Browser"
#~ msgstr "Im _externen Browser öffnen"

#~ msgid " "
#~ msgstr " "

#~ msgid "Create Search Engine Feed"
#~ msgstr "Suchmaschinen-Abonnement..."

#~ msgid "enter any search string you want"
#~ msgstr "beliebigen Suchbegriff eingeben"

#~ msgid "Maximal _Number Of Result Items:"
#~ msgstr "Maximale _Anzahl von Ergebnissen:"

#~ msgid ""
#~ "Note: Liferea will generate a feed subscription which is used to query "
#~ "the search engine results for the specified search string. You can keep "
#~ "this feed permanently and update it like any other subscription."
#~ msgstr ""
#~ "Hinweis: Liferea generiert ein Abonnement, das benutzt werden kann, um "
#~ "die Suchmaschine für den angegebenen Suchbegriff abzufragen. Sie können "
#~ "dieses Abonnement dauerhaft behalten und wie jedes andere akualisieren. "

#~ msgid "Liferea is now online"
#~ msgstr "Liferea ist jetzt online"

#~ msgid "Work Offline"
#~ msgstr "Offline arbeiten"

#~ msgid "Liferea is now offline"
#~ msgstr "Liferea ist jetzt offline."

#~ msgid "Work Online"
#~ msgstr "Online arbeiten"

#~ msgid "This option allows you to disable subscription updating."
#~ msgstr "Diese Option deaktiviert das Aktualisieren von Abonnements."

#~ msgid "Browser default"
#~ msgstr "Browser-Vorgabe"

#~ msgid "Existing window"
#~ msgstr "Existierendes Fenster"

#~ msgid "New window"
#~ msgstr "Neues Fenster"

#~ msgid "New tab"
#~ msgstr "Neuer Tab"

#~ msgid "AOL Reader Login"
#~ msgstr "AOL-Reader-Login"

#~ msgid "AOL Reader"
#~ msgstr "AOL-Reader"

#~ msgid "Online/Offline Button"
#~ msgstr "Online/Offline Button"

#~ msgid "_Open link in:"
#~ msgstr "_Öffne Link in:"

#~ msgid "No comments yet."
#~ msgstr "Keine Kommentare bisher."

#~ msgid "Refresh"
#~ msgstr "Aktualisieren"

#~ msgid "Liferea - Linux Feed Reader"
#~ msgstr "Liferea - Linux Feed Reader"

#~ msgid ""
#~ "<p>Welcome to <b>Liferea</b>, a desktop news aggregator for online news "
#~ "feeds.</p><p>You can add new subscriptions <ul><li>From main menu "
#~ "'Subscription' -&gt; 'New Subscription'</li><li>By dropping feed links "
#~ "into the subscription list</li><li>By right clicking links and choosing "
#~ "'Subscribe' within Liferea</li></ul></p>"
#~ msgstr ""
#~ "<p>Willkomen in <b>Liferea</b>, einem Desktop News Aggregator für Online-"
#~ "Newsfeeds.</p><p>Der linke Fensterbereich enthält eine Liste von "
#~ "Abonnements. Mit Abonnements -&gt; Neues Abonnement können weitere Feeds "
#~ "hinzugefügt werden. Zum Lesen der Schlagzeilen einfach das gewünschte "
#~ "Abonnement links auswählen. Die Schlagzeilen werden dann in der rechten "
#~ "Fensterhälfte geladen.</p>"

#~ msgid "Integrate with the messaging menu (indicator)"
#~ msgstr "In Messaging Menü (Indicator) integrieren"

#~ msgid "Terminate instead of minimizing to the messaging menu"
#~ msgstr "Beenden anstatt ins Messaging Menü zu minimieren."

#~ msgid "Start minimized to the messaging menu"
#~ msgstr "Minimiert im Messaging Menü starten"

#~ msgid "%d new item"
#~ msgid_plural "%d new items"
#~ msgstr[0] "%d neue Schlagzeile!"
#~ msgstr[1] "%d neue Schlagzeilen!"

#~ msgid "No new items"
#~ msgstr "Keine neuen Schlagzeilen"

#~ msgid ""
#~ "%s\n"
#~ "%d unread item"
#~ msgid_plural ""
#~ "%s\n"
#~ "%d unread items"
#~ msgstr[0] ""
#~ "%s\n"
#~ "%d ungelesene Schlagzeile"
#~ msgstr[1] ""
#~ "%s\n"
#~ "%d ungelesene Schlagzeilen"

#~ msgid ""
#~ "%s\n"
#~ "No unread items"
#~ msgstr ""
#~ "%s\n"
#~ "Keine ungelesenen Schlagzeilen"

#~ msgid "Invalid Atom feed: unknown author"
#~ msgstr "Ungültiges Atom-Feed: Unbekannter Autor"

#~ msgid ""
#~ "Integrate the feed list of your Google Reader account. Liferea will "
#~ "present your Google Reader subscriptions, and will synchronize your feed "
#~ "list and reading lists."
#~ msgstr ""
#~ "Integrieren eines Google Reader-Kontos. Liferea wird die Abonnements des "
#~ "Google Reader-Kontos als Teilbaum der Abonnements einbinden."

#~ msgid ""
#~ "Integrate blogrolls or Planets in your feed list. Liferea will "
#~ "automatically add and remove feeds according to the changes of the source "
#~ "OPML document"
#~ msgstr ""
#~ "Integrieren von BlogRolls oder Planets in die Liste der Abonnements. "
#~ "Liferea fügt neue Feeds automatisch hinzu und entfernte alte Feeds "
#~ "automatisch entsprechend der Aktualisierungen der OPML-Quelle."

#~ msgid ""
#~ "Integrate the feed list of your Tiny Tiny RSS 1.5+ account. Liferea will "
#~ "present your tt-rss subscriptions, and will synchronize your feed list "
#~ "and reading lists."
#~ msgstr ""
#~ "Integrieren eines Tiny Tiny RSS 1.5+ -Kontos. Liferea wird die "
#~ "Abonnements des Tiny Tiny RSS-Kontos als Teilbaum der Abonnements "
#~ "einbinden."

#~ msgid "This feed does not exist anymore!"
#~ msgstr "Das gewählte Abonnement existiert nicht mehr!"

#~ msgid "This news entry has no headline"
#~ msgstr "Diese Schlagzeile hat keinen Inhalt."

#~ msgid "Visit"
#~ msgstr "Öffnen"

#~ msgid "Open feed"
#~ msgstr "Öffnen"

#~ msgid "<b>%s</b> has <b>%d</b> update"
#~ msgid_plural "<b>%s</b> has <b>%d</b> updates"
#~ msgstr[0] "<b>%s</b> mit <b>%d</b> Aktualisierungen"
#~ msgstr[1] "<b>%s</b> mit <b>%d</b> Aktualisierungen"

#~ msgid "Feed Update"
#~ msgstr "Abonnement aktualisieren"

#~ msgid "Show details"
#~ msgstr "Details anzeigen"

#~ msgid "_Enforce popup notification for this subscription."
#~ msgstr "_Erzwinge Popups für dieses Abonnement."

#~ msgid "_Never do popup notification for this subscription."
#~ msgstr "_Keine Popups für dieses Abonnement"

#~ msgid ""
#~ "Copyright (c) 2003-2012\n"
#~ "The Liferea Team\n"
#~ msgstr ""
#~ "Copyright (c) 2003-2012\n"
#~ "Das Liferea Team\n"

#~ msgid "Notification Settings"
#~ msgstr "Benachrichtungen"

#~ msgid "Show a _popup window with new headlines."
#~ msgstr "_Popup-Fenster mit neuen Schlagzeilen anzeigen."

#~ msgid "Show a status _icon in the notification area (system tray)."
#~ msgstr "Ein _Statussymbol im Benachrichtigungsfeld anzeigen."

#~ msgid "Show _number of new items in the tray icon."
#~ msgstr "A_nzahl neuer Schlagzeilen im Statussymbol anzeigen."

#~ msgid "T_erminate instead of minimizing to tray icon."
#~ msgstr "B_eenden anstatt ins Benachrichtigungsfeld minimieren."

#~ msgid "_Start in tray icon."
#~ msgstr "_In Benachrichtungsfeld minimiert starten."<|MERGE_RESOLUTION|>--- conflicted
+++ resolved
@@ -10,11 +10,7 @@
 msgstr ""
 "Project-Id-Version: Liferea 1.12.0\n"
 "Report-Msgid-Bugs-To: \n"
-<<<<<<< HEAD
 "POT-Creation-Date: 2020-08-28 12:24+0200\n"
-=======
-"POT-Creation-Date: 2020-07-28 23:24+0200\n"
->>>>>>> 6a13f10b
 "PO-Revision-Date: 2020-07-28 23:37+0200\n"
 "Last-Translator: Paul Seyfert <pseyfert@mathphys.fsk.uni-heidelberg.de>\n"
 "Language-Team: German\n"
@@ -887,13 +883,8 @@
 msgid "Saved Search"
 msgstr "Suche Speichern"
 
-<<<<<<< HEAD
-#: ../src/ui/auth_dialog.c:114
-#, c-format
-=======
 #: ../src/ui/auth_dialog.c:114 ../glade/auth.ui.h:3
-#, no-c-format
->>>>>>> 6a13f10b
+#, c-format
 msgid "Enter the username and password for \"%s\" (%s):"
 msgstr "Bitte Benutzername und Passwort für \"%s\" (%s) eingeben:"
 
@@ -1403,14 +1394,6 @@
 msgid "Authentication"
 msgstr "Authentifizierung"
 
-<<<<<<< HEAD
-#: ../glade/auth.ui.h:3
-#, fuzzy, no-c-format
-msgid "Enter the username and password for \"%s\" (%s)"
-msgstr "Bitte Benutzername und Passwort für \"%s\" (%s) eingeben:"
-
-=======
->>>>>>> 6a13f10b
 #: ../glade/auth.ui.h:4 ../glade/properties.ui.h:31
 msgid "User_name:"
 msgstr "_Benutzername:"
@@ -1711,27 +1694,15 @@
 #: ../glade/prefs.ui.h:37
 msgid "Other"
 msgstr "Andere"
-<<<<<<< HEAD
 
 #: ../glade/prefs.ui.h:38
 msgid "Ask for confirmation when marking all items as read"
 msgstr "Bestätigen wenn alle Schlagzeilen als gelesen markiert werden"
 
 #: ../glade/prefs.ui.h:39
-msgid "Desktop"
-msgstr ""
-
-=======
-
-#: ../glade/prefs.ui.h:38
-msgid "Ask for confirmation when marking all items as read"
-msgstr "Bestätigen wenn alle Schlagzeilen als gelesen markiert werden"
-
-#: ../glade/prefs.ui.h:39
 msgid "GUI"
 msgstr "Oberfläche"
 
->>>>>>> 6a13f10b
 #: ../glade/prefs.ui.h:40
 msgid "HTTP Proxy Server"
 msgstr "HTTP-Proxy-Server"
@@ -2054,15 +2025,6 @@
 msgid "_Downloading Now"
 msgstr "_In Bearbeitung"
 
-<<<<<<< HEAD
-#~ msgid "GUI"
-#~ msgstr "Oberfläche"
-
-#~ msgid "Cancel All"
-#~ msgstr "_Alle abbrechen"
-
-=======
->>>>>>> 6a13f10b
 #~ msgid "Updating favicon for \"%s\""
 #~ msgstr "Aktualisiere Symbol für Abonnement \"%s\""
 
